--- conflicted
+++ resolved
@@ -339,7 +339,7 @@
     fp: usize,
 
     pub fn init(first_address: ?usize, fp: ?usize) StackIterator {
-        if (builtin.arch == .sparcv9) {
+        if (native_arch == .sparcv9) {
             // Flush all the register windows on stack.
             asm volatile (
                 \\ flushw
@@ -353,30 +353,18 @@
     }
 
     // Offset of the saved BP wrt the frame pointer.
-<<<<<<< HEAD
-    const fp_offset = if (native_arch.isRISCV())
-=======
-    const fp_offset = if (comptime builtin.arch.isRISCV())
->>>>>>> 55c58f22
+    const fp_offset = if (comptime native_arch.isRISCV())
         // On RISC-V the frame pointer points to the top of the saved register
         // area, on pretty much every other architecture it points to the stack
         // slot where the previous frame pointer is saved.
         2 * @sizeOf(usize)
-<<<<<<< HEAD
-    else if (native_arch.isSPARC())
-=======
-    else if (comptime builtin.arch.isSPARC())
->>>>>>> 55c58f22
+    else if (comptime native_arch.isSPARC())
         // On SPARC the previous frame pointer is stored at 14 slots past %fp+BIAS.
         14 * @sizeOf(usize)
     else
         0;
 
-<<<<<<< HEAD
-    const fp_bias = if (native_arch.isSPARC())
-=======
-    const fp_bias = if (comptime builtin.arch.isSPARC())
->>>>>>> 55c58f22
+    const fp_bias = if (comptime native_arch.isSPARC())
         // On SPARC frame pointers are biased by a constant.
         2047
     else
@@ -402,11 +390,7 @@
     }
 
     fn next_internal(self: *StackIterator) ?usize {
-<<<<<<< HEAD
-        const fp = if (native_arch.isSPARC())
-=======
-        const fp = if (comptime builtin.arch.isSPARC())
->>>>>>> 55c58f22
+        const fp = if (comptime native_arch.isSPARC())
             // On SPARC the offset is positive. (!)
             math.add(usize, self.fp, fp_offset) catch return null
         else
