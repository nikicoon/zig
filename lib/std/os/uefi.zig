/// A protocol is an interface identified by a GUID.
pub const protocols = @import("uefi/protocols.zig");

/// Status codes returned by EFI interfaces
pub const Status = @import("uefi/status.zig").Status;
pub const tables = @import("uefi/tables.zig");

/// The EFI image's handle that is passed to its entry point.
pub var handle: Handle = undefined;

/// A pointer to the EFI System Table that is passed to the EFI image's entry point.
pub var system_table: *tables.SystemTable = undefined;

/// A handle to an event structure.
pub const Event = *@OpaqueType();

/// GUIDs must be align(8)
pub const Guid = extern struct {
    time_low: u32,
    time_mid: u16,
    time_high_and_version: u16,
    clock_seq_high_and_reserved: u8,
    clock_seq_low: u8,
    node: [6]u8,

    /// Format GUID into hexadecimal lowercase xxxxxxxx-xxxx-xxxx-xxxx-xxxxxxxxxxxx format
    pub fn format(
        self: @This(),
        comptime f: []const u8,
<<<<<<< HEAD
        options: fmt.FormatOptions,
        context: var,
        comptime Errors: type,
        comptime output: fn (@TypeOf(context), []const u8) Errors!void,
=======
        options: std.fmt.FormatOptions,
        out_stream: var,
>>>>>>> 4aae55b4
    ) Errors!void {
        if (f.len == 0) {
            return std.fmt.format(out_stream, "{x:0>8}-{x:0>4}-{x:0>4}-{x:0>2}{x:0>2}-{x:0>12}", .{
                self.time_low,
                self.time_mid,
                self.time_high_and_version,
                self.clock_seq_high_and_reserved,
                self.clock_seq_low,
                self.node,
            });
        } else {
            @compileError("Unknown format character: '" ++ f ++ "'");
        }
    }
};

/// An EFI Handle represents a collection of related interfaces.
pub const Handle = *@OpaqueType();

/// This structure represents time information.
pub const Time = extern struct {
    /// 1900 - 9999
    year: u16,

    /// 1 - 12
    month: u8,

    /// 1 - 31
    day: u8,

    /// 0 - 23
    hour: u8,

    /// 0 - 59
    minute: u8,

    /// 0 - 59
    second: u8,
    _pad1: u8,

    /// 0 - 999999999
    nanosecond: u32,

    /// The time's offset in minutes from UTC.
    /// Allowed values are -1440 to 1440 or unspecified_timezone
    timezone: i16,
    daylight: packed struct {
        _pad1: u6,

        /// If true, the time has been adjusted for daylight savings time.
        in_daylight: bool,

        /// If true, the time is affected by daylight savings time.
        adjust_daylight: bool,
    },
    _pad2: u8,

    /// Time is to be interpreted as local time
    pub const unspecified_timezone: i16 = 0x7ff;
};

/// Capabilities of the clock device
pub const TimeCapabilities = extern struct {
    /// Resolution in Hz
    resolution: u32,

    /// Accuracy in an error rate of 1e-6 parts per million.
    accuracy: u32,

    /// If true, a time set operation clears the device's time below the resolution level.
    sets_to_zero: bool,
};

/// File Handle as specified in the EFI Shell Spec
pub const FileHandle = *@OpaqueType();<|MERGE_RESOLUTION|>--- conflicted
+++ resolved
@@ -27,15 +27,8 @@
     pub fn format(
         self: @This(),
         comptime f: []const u8,
-<<<<<<< HEAD
-        options: fmt.FormatOptions,
-        context: var,
-        comptime Errors: type,
-        comptime output: fn (@TypeOf(context), []const u8) Errors!void,
-=======
         options: std.fmt.FormatOptions,
         out_stream: var,
->>>>>>> 4aae55b4
     ) Errors!void {
         if (f.len == 0) {
             return std.fmt.format(out_stream, "{x:0>8}-{x:0>4}-{x:0>4}-{x:0>2}{x:0>2}-{x:0>12}", .{
