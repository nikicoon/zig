--- conflicted
+++ resolved
@@ -196,12 +196,7 @@
         AstNodeParamDecl param_decl;
         AstNodeBlock block;
         AstNodeReturnExpr return_expr;
-<<<<<<< HEAD
         AstNodeBinOpExpr bin_op_expr;
-        AstNodeFnCall fn_call;
-=======
-        AstNodeBoolOrExpr bool_or_expr;
->>>>>>> c1d77f2a
         AstNodeExternBlock extern_block;
         AstNodeDirective directive;
         AstNodeCastExpr cast_expr;
