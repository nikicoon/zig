const std = @import("std");
const mem = std.mem;
const math = std.math;
const assert = std.debug.assert;
const Air = @import("Air.zig");
const Zir = @import("Zir.zig");
const Liveness = @import("Liveness.zig");
const Type = @import("type.zig").Type;
const Value = @import("value.zig").Value;
const TypedValue = @import("TypedValue.zig");
const link = @import("link.zig");
const Module = @import("Module.zig");
const Compilation = @import("Compilation.zig");
const ErrorMsg = Module.ErrorMsg;
const Target = std.Target;
const Allocator = mem.Allocator;
const trace = @import("tracy.zig").trace;
const DW = std.dwarf;
const leb128 = std.leb;
const log = std.log.scoped(.codegen);
const build_options = @import("build_options");
const LazySrcLoc = Module.LazySrcLoc;
const RegisterManager = @import("register_manager.zig").RegisterManager;

const X8664Encoder = @import("codegen/x86_64.zig").Encoder;

pub const FnResult = union(enum) {
    /// The `code` parameter passed to `generateSymbol` has the value appended.
    appended: void,
    fail: *ErrorMsg,
};
pub const Result = union(enum) {
    /// The `code` parameter passed to `generateSymbol` has the value appended.
    appended: void,
    /// The value is available externally, `code` is unused.
    externally_managed: []const u8,
    fail: *ErrorMsg,
};

pub const GenerateSymbolError = error{
    OutOfMemory,
    /// A Decl that this symbol depends on had a semantic analysis failure.
    AnalysisFail,
};

pub const DebugInfoOutput = union(enum) {
    dwarf: struct {
        dbg_line: *std.ArrayList(u8),
        dbg_info: *std.ArrayList(u8),
        dbg_info_type_relocs: *link.File.DbgInfoTypeRelocsTable,
    },
    none,
};

pub fn generateFunction(
    bin_file: *link.File,
    src_loc: Module.SrcLoc,
    func: *Module.Fn,
    air: Air,
    liveness: Liveness,
    code: *std.ArrayList(u8),
    debug_output: DebugInfoOutput,
) GenerateSymbolError!FnResult {
    switch (bin_file.options.target.cpu.arch) {
        .wasm32 => unreachable, // has its own code path
        .wasm64 => unreachable, // has its own code path
        .arm => return Function(.arm).generate(bin_file, src_loc, func, air, liveness, code, debug_output),
        .armeb => return Function(.armeb).generate(bin_file, src_loc, func, air, liveness, code, debug_output),
        .aarch64 => return Function(.aarch64).generate(bin_file, src_loc, func, air, liveness, code, debug_output),
        .aarch64_be => return Function(.aarch64_be).generate(bin_file, src_loc, func, air, liveness, code, debug_output),
        .aarch64_32 => return Function(.aarch64_32).generate(bin_file, src_loc, func, air, liveness, code, debug_output),
        //.arc => return Function(.arc).generate(bin_file, src_loc, func, air, liveness, code, debug_output),
        //.avr => return Function(.avr).generate(bin_file, src_loc, func, air, liveness, code, debug_output),
        //.bpfel => return Function(.bpfel).generate(bin_file, src_loc, func, air, liveness, code, debug_output),
        //.bpfeb => return Function(.bpfeb).generate(bin_file, src_loc, func, air, liveness, code, debug_output),
        //.hexagon => return Function(.hexagon).generate(bin_file, src_loc, func, air, liveness, code, debug_output),
        //.mips => return Function(.mips).generate(bin_file, src_loc, func, air, liveness, code, debug_output),
        //.mipsel => return Function(.mipsel).generate(bin_file, src_loc, func, air, liveness, code, debug_output),
        //.mips64 => return Function(.mips64).generate(bin_file, src_loc, func, air, liveness, code, debug_output),
        //.mips64el => return Function(.mips64el).generate(bin_file, src_loc, func, air, liveness, code, debug_output),
        //.msp430 => return Function(.msp430).generate(bin_file, src_loc, func, air, liveness, code, debug_output),
        //.powerpc => return Function(.powerpc).generate(bin_file, src_loc, func, air, liveness, code, debug_output),
        //.powerpc64 => return Function(.powerpc64).generate(bin_file, src_loc, func, air, liveness, code, debug_output),
        //.powerpc64le => return Function(.powerpc64le).generate(bin_file, src_loc, func, air, liveness, code, debug_output),
        //.r600 => return Function(.r600).generate(bin_file, src_loc, func, air, liveness, code, debug_output),
        //.amdgcn => return Function(.amdgcn).generate(bin_file, src_loc, func, air, liveness, code, debug_output),
        //.riscv32 => return Function(.riscv32).generate(bin_file, src_loc, func, air, liveness, code, debug_output),
        .riscv64 => return Function(.riscv64).generate(bin_file, src_loc, func, air, liveness, code, debug_output),
        //.sparc => return Function(.sparc).generate(bin_file, src_loc, func, air, liveness, code, debug_output),
        //.sparcv9 => return Function(.sparcv9).generate(bin_file, src_loc, func, air, liveness, code, debug_output),
        //.sparcel => return Function(.sparcel).generate(bin_file, src_loc, func, air, liveness, code, debug_output),
        //.s390x => return Function(.s390x).generate(bin_file, src_loc, func, air, liveness, code, debug_output),
        //.tce => return Function(.tce).generate(bin_file, src_loc, func, air, liveness, code, debug_output),
        //.tcele => return Function(.tcele).generate(bin_file, src_loc, func, air, liveness, code, debug_output),
        //.thumb => return Function(.thumb).generate(bin_file, src_loc, func, air, liveness, code, debug_output),
        //.thumbeb => return Function(.thumbeb).generate(bin_file, src_loc, func, air, liveness, code, debug_output),
        //.i386 => return Function(.i386).generate(bin_file, src_loc, func, air, liveness, code, debug_output),
        .x86_64 => return Function(.x86_64).generate(bin_file, src_loc, func, air, liveness, code, debug_output),
        //.xcore => return Function(.xcore).generate(bin_file, src_loc, func, air, liveness, code, debug_output),
        //.nvptx => return Function(.nvptx).generate(bin_file, src_loc, func, air, liveness, code, debug_output),
        //.nvptx64 => return Function(.nvptx64).generate(bin_file, src_loc, func, air, liveness, code, debug_output),
        //.le32 => return Function(.le32).generate(bin_file, src_loc, func, air, liveness, code, debug_output),
        //.le64 => return Function(.le64).generate(bin_file, src_loc, func, air, liveness, code, debug_output),
        //.amdil => return Function(.amdil).generate(bin_file, src_loc, func, air, liveness, code, debug_output),
        //.amdil64 => return Function(.amdil64).generate(bin_file, src_loc, func, air, liveness, code, debug_output),
        //.hsail => return Function(.hsail).generate(bin_file, src_loc, func, air, liveness, code, debug_output),
        //.hsail64 => return Function(.hsail64).generate(bin_file, src_loc, func, air, liveness, code, debug_output),
        //.spir => return Function(.spir).generate(bin_file, src_loc, func, air, liveness, code, debug_output),
        //.spir64 => return Function(.spir64).generate(bin_file, src_loc, func, air, liveness, code, debug_output),
        //.kalimba => return Function(.kalimba).generate(bin_file, src_loc, func, air, liveness, code, debug_output),
        //.shave => return Function(.shave).generate(bin_file, src_loc, func, air, liveness, code, debug_output),
        //.lanai => return Function(.lanai).generate(bin_file, src_loc, func, air, liveness, code, debug_output),
        //.renderscript32 => return Function(.renderscript32).generate(bin_file, src_loc, func, air, liveness, code, debug_output),
        //.renderscript64 => return Function(.renderscript64).generate(bin_file, src_loc, func, air, liveness, code, debug_output),
        //.ve => return Function(.ve).generate(bin_file, src_loc, func, air, liveness, code, debug_output),
        else => @panic("Backend architectures that don't have good support yet are commented out, to improve compilation performance. If you are interested in one of these other backends feel free to uncomment them. Eventually these will be completed, but stage1 is slow and a memory hog."),
    }
}

pub fn generateSymbol(
    bin_file: *link.File,
    src_loc: Module.SrcLoc,
    typed_value: TypedValue,
    code: *std.ArrayList(u8),
    debug_output: DebugInfoOutput,
) GenerateSymbolError!Result {
    const tracy = trace(@src());
    defer tracy.end();

    switch (typed_value.ty.zigTypeTag()) {
        .Fn => {
            return Result{
                .fail = try ErrorMsg.create(
                    bin_file.allocator,
                    src_loc,
                    "TODO implement generateSymbol function pointers",
                    .{},
                ),
            };
        },
        .Array => {
            // TODO populate .debug_info for the array
            if (typed_value.val.castTag(.bytes)) |payload| {
                if (typed_value.ty.sentinel()) |sentinel| {
                    try code.ensureCapacity(code.items.len + payload.data.len + 1);
                    code.appendSliceAssumeCapacity(payload.data);
                    switch (try generateSymbol(bin_file, src_loc, .{
                        .ty = typed_value.ty.elemType(),
                        .val = sentinel,
                    }, code, debug_output)) {
                        .appended => return Result{ .appended = {} },
                        .externally_managed => |slice| {
                            code.appendSliceAssumeCapacity(slice);
                            return Result{ .appended = {} };
                        },
                        .fail => |em| return Result{ .fail = em },
                    }
                } else {
                    return Result{ .externally_managed = payload.data };
                }
            }
            return Result{
                .fail = try ErrorMsg.create(
                    bin_file.allocator,
                    src_loc,
                    "TODO implement generateSymbol for more kinds of arrays",
                    .{},
                ),
            };
        },
        .Pointer => switch (typed_value.ty.ptrSize()) {
            .Slice => {
                return Result{
                    .fail = try ErrorMsg.create(
                        bin_file.allocator,
                        src_loc,
                        "TODO implement generateSymbol for slice {}",
                        .{typed_value.val},
                    ),
                };
            },
            else => {
                // TODO populate .debug_info for the pointer
                if (typed_value.val.castTag(.decl_ref)) |payload| {
                    const decl = payload.data;
                    if (decl.analysis != .complete) return error.AnalysisFail;
                    // TODO handle the dependency of this symbol on the decl's vaddr.
                    // If the decl changes vaddr, then this symbol needs to get regenerated.
                    const vaddr = bin_file.getDeclVAddr(decl);
                    const endian = bin_file.options.target.cpu.arch.endian();
                    switch (bin_file.options.target.cpu.arch.ptrBitWidth()) {
                        16 => {
                            try code.resize(2);
                            mem.writeInt(u16, code.items[0..2], @intCast(u16, vaddr), endian);
                        },
                        32 => {
                            try code.resize(4);
                            mem.writeInt(u32, code.items[0..4], @intCast(u32, vaddr), endian);
                        },
                        64 => {
                            try code.resize(8);
                            mem.writeInt(u64, code.items[0..8], vaddr, endian);
                        },
                        else => unreachable,
                    }
                    return Result{ .appended = {} };
                }
                return Result{
                    .fail = try ErrorMsg.create(
                        bin_file.allocator,
                        src_loc,
                        "TODO implement generateSymbol for pointer {}",
                        .{typed_value.val},
                    ),
                };
            },
        },
        .Int => {
            // TODO populate .debug_info for the integer
            const endian = bin_file.options.target.cpu.arch.endian();
            const info = typed_value.ty.intInfo(bin_file.options.target);
            if (info.bits <= 8) {
                const x = @intCast(u8, typed_value.val.toUnsignedInt());
                try code.append(x);
                return Result{ .appended = {} };
            }
            if (info.bits > 64) {
                return Result{
                    .fail = try ErrorMsg.create(
                        bin_file.allocator,
                        src_loc,
                        "TODO implement generateSymbol for big ints ('{}')",
                        .{typed_value.ty},
                    ),
                };
            }
            switch (info.signedness) {
                .unsigned => {
                    if (info.bits <= 16) {
                        const x = @intCast(u16, typed_value.val.toUnsignedInt());
                        mem.writeInt(u16, try code.addManyAsArray(2), x, endian);
                    } else if (info.bits <= 32) {
                        const x = @intCast(u32, typed_value.val.toUnsignedInt());
                        mem.writeInt(u32, try code.addManyAsArray(4), x, endian);
                    } else {
                        const x = typed_value.val.toUnsignedInt();
                        mem.writeInt(u64, try code.addManyAsArray(8), x, endian);
                    }
                },
                .signed => {
                    if (info.bits <= 16) {
                        const x = @intCast(i16, typed_value.val.toSignedInt());
                        mem.writeInt(i16, try code.addManyAsArray(2), x, endian);
                    } else if (info.bits <= 32) {
                        const x = @intCast(i32, typed_value.val.toSignedInt());
                        mem.writeInt(i32, try code.addManyAsArray(4), x, endian);
                    } else {
                        const x = typed_value.val.toSignedInt();
                        mem.writeInt(i64, try code.addManyAsArray(8), x, endian);
                    }
                },
            }
            return Result{ .appended = {} };
        },
        else => |t| {
            return Result{
                .fail = try ErrorMsg.create(
                    bin_file.allocator,
                    src_loc,
                    "TODO implement generateSymbol for type '{s}'",
                    .{@tagName(t)},
                ),
            };
        },
    }
}

const InnerError = error{
    OutOfMemory,
    CodegenFail,
};

fn Function(comptime arch: std.Target.Cpu.Arch) type {
    const writeInt = switch (arch.endian()) {
        .Little => mem.writeIntLittle,
        .Big => mem.writeIntBig,
    };

    return struct {
        gpa: *Allocator,
        air: Air,
        liveness: Liveness,
        bin_file: *link.File,
        target: *const std.Target,
        mod_fn: *const Module.Fn,
        code: *std.ArrayList(u8),
        debug_output: DebugInfoOutput,
        err_msg: ?*ErrorMsg,
        args: []MCValue,
        ret_mcv: MCValue,
        fn_type: Type,
        arg_index: usize,
        src_loc: Module.SrcLoc,
        stack_align: u32,

        prev_di_line: u32,
        prev_di_column: u32,
        /// Byte offset within the source file of the ending curly.
        end_di_line: u32,
        end_di_column: u32,
        /// Relative to the beginning of `code`.
        prev_di_pc: usize,

        /// The value is an offset into the `Function` `code` from the beginning.
        /// To perform the reloc, write 32-bit signed little-endian integer
        /// which is a relative jump, based on the address following the reloc.
        exitlude_jump_relocs: std.ArrayListUnmanaged(usize) = .{},

        /// Whenever there is a runtime branch, we push a Branch onto this stack,
        /// and pop it off when the runtime branch joins. This provides an "overlay"
        /// of the table of mappings from instructions to `MCValue` from within the branch.
        /// This way we can modify the `MCValue` for an instruction in different ways
        /// within different branches. Special consideration is needed when a branch
        /// joins with its parent, to make sure all instructions have the same MCValue
        /// across each runtime branch upon joining.
        branch_stack: *std.ArrayList(Branch),

        // Key is the block instruction
        blocks: std.AutoHashMapUnmanaged(Air.Inst.Index, BlockData) = .{},

        register_manager: RegisterManager(Self, Register, &callee_preserved_regs) = .{},
        /// Maps offset to what is stored there.
        stack: std.AutoHashMapUnmanaged(u32, StackAllocation) = .{},

        /// Offset from the stack base, representing the end of the stack frame.
        max_end_stack: u32 = 0,
        /// Represents the current end stack offset. If there is no existing slot
        /// to place a new stack allocation, it goes here, and then bumps `max_end_stack`.
        next_stack_offset: u32 = 0,

        /// Debug field, used to find bugs in the compiler.
        air_bookkeeping: @TypeOf(air_bookkeeping_init) = air_bookkeeping_init,

        const air_bookkeeping_init = if (std.debug.runtime_safety) @as(usize, 0) else {};

        const MCValue = union(enum) {
            /// No runtime bits. `void` types, empty structs, u0, enums with 1 tag, etc.
            /// TODO Look into deleting this tag and using `dead` instead, since every use
            /// of MCValue.none should be instead looking at the type and noticing it is 0 bits.
            none,
            /// Control flow will not allow this value to be observed.
            unreach,
            /// No more references to this value remain.
            dead,
            /// The value is undefined.
            undef,
            /// A pointer-sized integer that fits in a register.
            /// If the type is a pointer, this is the pointer address in virtual address space.
            immediate: u64,
            /// The constant was emitted into the code, at this offset.
            /// If the type is a pointer, it means the pointer address is embedded in the code.
            embedded_in_code: usize,
            /// The value is a pointer to a constant which was emitted into the code, at this offset.
            ptr_embedded_in_code: usize,
            /// The value is in a target-specific register.
            register: Register,
            /// The value is in memory at a hard-coded address.
            /// If the type is a pointer, it means the pointer address is at this memory location.
            memory: u64,
            /// The value is one of the stack variables.
            /// If the type is a pointer, it means the pointer address is in the stack at this offset.
            stack_offset: u32,
            /// The value is a pointer to one of the stack variables (payload is stack offset).
            ptr_stack_offset: u32,
            /// The value is in the compare flags assuming an unsigned operation,
            /// with this operator applied on top of it.
            compare_flags_unsigned: math.CompareOperator,
            /// The value is in the compare flags assuming a signed operation,
            /// with this operator applied on top of it.
            compare_flags_signed: math.CompareOperator,

            fn isMemory(mcv: MCValue) bool {
                return switch (mcv) {
                    .embedded_in_code, .memory, .stack_offset => true,
                    else => false,
                };
            }

            fn isImmediate(mcv: MCValue) bool {
                return switch (mcv) {
                    .immediate => true,
                    else => false,
                };
            }

            fn isMutable(mcv: MCValue) bool {
                return switch (mcv) {
                    .none => unreachable,
                    .unreach => unreachable,
                    .dead => unreachable,

                    .immediate,
                    .embedded_in_code,
                    .memory,
                    .compare_flags_unsigned,
                    .compare_flags_signed,
                    .ptr_stack_offset,
                    .ptr_embedded_in_code,
                    .undef,
                    => false,

                    .register,
                    .stack_offset,
                    => true,
                };
            }
        };

        const Branch = struct {
            inst_table: std.AutoArrayHashMapUnmanaged(Air.Inst.Index, MCValue) = .{},

            fn deinit(self: *Branch, gpa: *Allocator) void {
                self.inst_table.deinit(gpa);
                self.* = undefined;
            }
        };

        const StackAllocation = struct {
            inst: Air.Inst.Index,
            /// TODO do we need size? should be determined by inst.ty.abiSize()
            size: u32,
        };

        const BlockData = struct {
            relocs: std.ArrayListUnmanaged(Reloc),
            /// The first break instruction encounters `null` here and chooses a
            /// machine code value for the block result, populating this field.
            /// Following break instructions encounter that value and use it for
            /// the location to store their block results.
            mcv: MCValue,
        };

        const Reloc = union(enum) {
            /// The value is an offset into the `Function` `code` from the beginning.
            /// To perform the reloc, write 32-bit signed little-endian integer
            /// which is a relative jump, based on the address following the reloc.
            rel32: usize,
            /// A branch in the ARM instruction set
            arm_branch: struct {
                pos: usize,
                cond: @import("codegen/arm.zig").Condition,
            },
        };

        const BigTomb = struct {
            function: *Self,
            inst: Air.Inst.Index,
            tomb_bits: Liveness.Bpi,
            big_tomb_bits: u32,
            bit_index: usize,

            fn feed(bt: *BigTomb, op_ref: Air.Inst.Ref) void {
                const this_bit_index = bt.bit_index;
                bt.bit_index += 1;

                const op_int = @enumToInt(op_ref);
                if (op_int < Air.Inst.Ref.typed_value_map.len) return;
                const op_index = @intCast(Air.Inst.Index, op_int - Air.Inst.Ref.typed_value_map.len);

                if (this_bit_index < Liveness.bpi - 1) {
                    const dies = @truncate(u1, bt.tomb_bits >> @intCast(Liveness.OperandInt, this_bit_index)) != 0;
                    if (!dies) return;
                } else {
                    const big_bit_index = @intCast(u5, this_bit_index - (Liveness.bpi - 1));
                    const dies = @truncate(u1, bt.big_tomb_bits >> big_bit_index) != 0;
                    if (!dies) return;
                }
                bt.function.processDeath(op_index);
            }

            fn finishAir(bt: *BigTomb, result: MCValue) void {
                const is_used = !bt.function.liveness.isUnused(bt.inst);
                if (is_used) {
                    log.debug("%{d} => {}", .{ bt.inst, result });
                    const branch = &bt.function.branch_stack.items[bt.function.branch_stack.items.len - 1];
                    branch.inst_table.putAssumeCapacityNoClobber(bt.inst, result);
                }
                bt.function.finishAirBookkeeping();
            }
        };

        const Self = @This();

        fn generate(
            bin_file: *link.File,
            src_loc: Module.SrcLoc,
            module_fn: *Module.Fn,
            air: Air,
            liveness: Liveness,
            code: *std.ArrayList(u8),
            debug_output: DebugInfoOutput,
        ) GenerateSymbolError!FnResult {
            if (build_options.skip_non_native and std.Target.current.cpu.arch != arch) {
                @panic("Attempted to compile for architecture that was disabled by build configuration");
            }

            assert(module_fn.owner_decl.has_tv);
            const fn_type = module_fn.owner_decl.ty;

            var branch_stack = std.ArrayList(Branch).init(bin_file.allocator);
            defer {
                assert(branch_stack.items.len == 1);
                branch_stack.items[0].deinit(bin_file.allocator);
                branch_stack.deinit();
            }
            try branch_stack.append(.{});

            var function = Self{
                .gpa = bin_file.allocator,
                .air = air,
                .liveness = liveness,
                .target = &bin_file.options.target,
                .bin_file = bin_file,
                .mod_fn = module_fn,
                .code = code,
                .debug_output = debug_output,
                .err_msg = null,
                .args = undefined, // populated after `resolveCallingConventionValues`
                .ret_mcv = undefined, // populated after `resolveCallingConventionValues`
                .fn_type = fn_type,
                .arg_index = 0,
                .branch_stack = &branch_stack,
                .src_loc = src_loc,
                .stack_align = undefined,
                .prev_di_pc = 0,
                .prev_di_line = module_fn.lbrace_line,
                .prev_di_column = module_fn.lbrace_column,
                .end_di_line = module_fn.rbrace_line,
                .end_di_column = module_fn.rbrace_column,
            };
            defer function.stack.deinit(bin_file.allocator);
            defer function.blocks.deinit(bin_file.allocator);
            defer function.exitlude_jump_relocs.deinit(bin_file.allocator);

            var call_info = function.resolveCallingConventionValues(fn_type) catch |err| switch (err) {
                error.CodegenFail => return FnResult{ .fail = function.err_msg.? },
                else => |e| return e,
            };
            defer call_info.deinit(&function);

            function.args = call_info.args;
            function.ret_mcv = call_info.return_value;
            function.stack_align = call_info.stack_align;
            function.max_end_stack = call_info.stack_byte_count;

            function.gen() catch |err| switch (err) {
                error.CodegenFail => return FnResult{ .fail = function.err_msg.? },
                else => |e| return e,
            };

            if (function.err_msg) |em| {
                return FnResult{ .fail = em };
            } else {
                return FnResult{ .appended = {} };
            }
        }

        fn gen(self: *Self) !void {
            switch (arch) {
                .x86_64 => {
                    try self.code.ensureCapacity(self.code.items.len + 11);

                    const cc = self.fn_type.fnCallingConvention();
                    if (cc != .Naked) {
                        // We want to subtract the aligned stack frame size from rsp here, but we don't
                        // yet know how big it will be, so we leave room for a 4-byte stack size.
                        // TODO During semantic analysis, check if there are no function calls. If there
                        // are none, here we can omit the part where we subtract and then add rsp.
                        self.code.appendSliceAssumeCapacity(&[_]u8{
                            0x55, // push rbp
                            0x48, 0x89, 0xe5, // mov rbp, rsp
                            0x48, 0x81, 0xec, // sub rsp, imm32 (with reloc)
                        });
                        const reloc_index = self.code.items.len;
                        self.code.items.len += 4;

                        try self.dbgSetPrologueEnd();
                        try self.genBody(self.air.getMainBody());

                        const stack_end = self.max_end_stack;
                        if (stack_end > math.maxInt(i32))
                            return self.failSymbol("too much stack used in call parameters", .{});
                        const aligned_stack_end = mem.alignForward(stack_end, self.stack_align);
                        mem.writeIntLittle(u32, self.code.items[reloc_index..][0..4], @intCast(u32, aligned_stack_end));

                        if (self.code.items.len >= math.maxInt(i32)) {
                            return self.failSymbol("unable to perform relocation: jump too far", .{});
                        }
                        if (self.exitlude_jump_relocs.items.len == 1) {
                            self.code.items.len -= 5;
                        } else for (self.exitlude_jump_relocs.items) |jmp_reloc| {
                            const amt = self.code.items.len - (jmp_reloc + 4);
                            const s32_amt = @intCast(i32, amt);
                            mem.writeIntLittle(i32, self.code.items[jmp_reloc..][0..4], s32_amt);
                        }

                        // Important to be after the possible self.code.items.len -= 5 above.
                        try self.dbgSetEpilogueBegin();

                        try self.code.ensureCapacity(self.code.items.len + 9);
                        // add rsp, x
                        if (aligned_stack_end > math.maxInt(i8)) {
                            // example: 48 81 c4 ff ff ff 7f  add    rsp,0x7fffffff
                            self.code.appendSliceAssumeCapacity(&[_]u8{ 0x48, 0x81, 0xc4 });
                            const x = @intCast(u32, aligned_stack_end);
                            mem.writeIntLittle(u32, self.code.addManyAsArrayAssumeCapacity(4), x);
                        } else if (aligned_stack_end != 0) {
                            // example: 48 83 c4 7f           add    rsp,0x7f
                            const x = @intCast(u8, aligned_stack_end);
                            self.code.appendSliceAssumeCapacity(&[_]u8{ 0x48, 0x83, 0xc4, x });
                        }

                        self.code.appendSliceAssumeCapacity(&[_]u8{
                            0x5d, // pop rbp
                            0xc3, // ret
                        });
                    } else {
                        try self.dbgSetPrologueEnd();
                        try self.genBody(self.air.getMainBody());
                        try self.dbgSetEpilogueBegin();
                    }
                },
                .arm, .armeb => {
                    const cc = self.fn_type.fnCallingConvention();
                    if (cc != .Naked) {
                        // push {fp, lr}
                        // mov fp, sp
                        // sub sp, sp, #reloc
                        const prologue_reloc = self.code.items.len;
                        try self.code.resize(prologue_reloc + 12);
                        writeInt(u32, self.code.items[prologue_reloc + 4 ..][0..4], Instruction.mov(.al, .fp, Instruction.Operand.reg(.sp, Instruction.Operand.Shift.none)).toU32());

                        try self.dbgSetPrologueEnd();

                        try self.genBody(self.air.getMainBody());

                        // Backpatch push callee saved regs
                        var saved_regs = Instruction.RegisterList{
                            .r11 = true, // fp
                            .r14 = true, // lr
                        };
                        inline for (callee_preserved_regs) |reg| {
                            if (self.register_manager.isRegAllocated(reg)) {
                                @field(saved_regs, @tagName(reg)) = true;
                            }
                        }
                        writeInt(u32, self.code.items[prologue_reloc..][0..4], Instruction.stmdb(.al, .sp, true, saved_regs).toU32());

                        // Backpatch stack offset
                        const stack_end = self.max_end_stack;
                        const aligned_stack_end = mem.alignForward(stack_end, self.stack_align);
                        if (Instruction.Operand.fromU32(@intCast(u32, aligned_stack_end))) |op| {
                            writeInt(u32, self.code.items[prologue_reloc + 8 ..][0..4], Instruction.sub(.al, .sp, .sp, op).toU32());
                        } else {
                            return self.failSymbol("TODO ARM: allow larger stacks", .{});
                        }

                        try self.dbgSetEpilogueBegin();

                        // exitlude jumps
                        if (self.exitlude_jump_relocs.items.len == 1) {
                            // There is only one relocation. Hence,
                            // this relocation must be at the end of
                            // the code. Therefore, we can just delete
                            // the space initially reserved for the
                            // jump
                            self.code.items.len -= 4;
                        } else for (self.exitlude_jump_relocs.items) |jmp_reloc| {
                            const amt = @intCast(i32, self.code.items.len) - @intCast(i32, jmp_reloc + 8);
                            if (amt == -4) {
                                // This return is at the end of the
                                // code block. We can't just delete
                                // the space because there may be
                                // other jumps we already relocated to
                                // the address. Instead, insert a nop
                                writeInt(u32, self.code.items[jmp_reloc..][0..4], Instruction.nop().toU32());
                            } else {
                                if (math.cast(i26, amt)) |offset| {
                                    writeInt(u32, self.code.items[jmp_reloc..][0..4], Instruction.b(.al, offset).toU32());
                                } else |_| {
                                    return self.failSymbol("exitlude jump is too large", .{});
                                }
                            }
                        }

                        // Epilogue: pop callee saved registers (swap lr with pc in saved_regs)
                        saved_regs.r14 = false; // lr
                        saved_regs.r15 = true; // pc

                        // mov sp, fp
                        // pop {fp, pc}
                        writeInt(u32, try self.code.addManyAsArray(4), Instruction.mov(.al, .sp, Instruction.Operand.reg(.fp, Instruction.Operand.Shift.none)).toU32());
                        writeInt(u32, try self.code.addManyAsArray(4), Instruction.ldm(.al, .sp, true, saved_regs).toU32());
                    } else {
                        try self.dbgSetPrologueEnd();
                        try self.genBody(self.air.getMainBody());
                        try self.dbgSetEpilogueBegin();
                    }
                },
                .aarch64, .aarch64_be, .aarch64_32 => {
                    const cc = self.fn_type.fnCallingConvention();
                    if (cc != .Naked) {
                        // TODO Finish function prologue and epilogue for aarch64.

                        // stp fp, lr, [sp, #-16]!
                        // mov fp, sp
                        // sub sp, sp, #reloc
                        writeInt(u32, try self.code.addManyAsArray(4), Instruction.stp(
                            .x29,
                            .x30,
                            Register.sp,
                            Instruction.LoadStorePairOffset.pre_index(-16),
                        ).toU32());
                        writeInt(u32, try self.code.addManyAsArray(4), Instruction.add(.x29, .xzr, 0, false).toU32());
                        const backpatch_reloc = self.code.items.len;
                        try self.code.resize(backpatch_reloc + 4);

                        try self.dbgSetPrologueEnd();

                        try self.genBody(self.air.getMainBody());

                        // Backpatch stack offset
                        const stack_end = self.max_end_stack;
                        const aligned_stack_end = mem.alignForward(stack_end, self.stack_align);
                        if (math.cast(u12, aligned_stack_end)) |size| {
                            writeInt(u32, self.code.items[backpatch_reloc..][0..4], Instruction.sub(.xzr, .xzr, size, false).toU32());
                        } else |_| {
                            return self.failSymbol("TODO AArch64: allow larger stacks", .{});
                        }

                        try self.dbgSetEpilogueBegin();

                        // exitlude jumps
                        if (self.exitlude_jump_relocs.items.len == 1) {
                            // There is only one relocation. Hence,
                            // this relocation must be at the end of
                            // the code. Therefore, we can just delete
                            // the space initially reserved for the
                            // jump
                            self.code.items.len -= 4;
                        } else for (self.exitlude_jump_relocs.items) |jmp_reloc| {
                            const amt = @intCast(i32, self.code.items.len) - @intCast(i32, jmp_reloc + 8);
                            if (amt == -4) {
                                // This return is at the end of the
                                // code block. We can't just delete
                                // the space because there may be
                                // other jumps we already relocated to
                                // the address. Instead, insert a nop
                                writeInt(u32, self.code.items[jmp_reloc..][0..4], Instruction.nop().toU32());
                            } else {
                                if (math.cast(i28, amt)) |offset| {
                                    writeInt(u32, self.code.items[jmp_reloc..][0..4], Instruction.b(offset).toU32());
                                } else |_| {
                                    return self.failSymbol("exitlude jump is too large", .{});
                                }
                            }
                        }

                        // ldp fp, lr, [sp], #16
                        writeInt(u32, try self.code.addManyAsArray(4), Instruction.ldp(
                            .x29,
                            .x30,
                            Register.sp,
                            Instruction.LoadStorePairOffset.post_index(16),
                        ).toU32());
                        // add sp, sp, #stack_size
                        writeInt(u32, try self.code.addManyAsArray(4), Instruction.add(.xzr, .xzr, @intCast(u12, aligned_stack_end), false).toU32());
                        // ret lr
                        writeInt(u32, try self.code.addManyAsArray(4), Instruction.ret(null).toU32());
                    } else {
                        try self.dbgSetPrologueEnd();
                        try self.genBody(self.air.getMainBody());
                        try self.dbgSetEpilogueBegin();
                    }
                },
                else => {
                    try self.dbgSetPrologueEnd();
                    try self.genBody(self.air.getMainBody());
                    try self.dbgSetEpilogueBegin();
                },
            }
            // Drop them off at the rbrace.
            try self.dbgAdvancePCAndLine(self.end_di_line, self.end_di_column);
        }

        fn genBody(self: *Self, body: []const Air.Inst.Index) InnerError!void {
            const air_tags = self.air.instructions.items(.tag);

            for (body) |inst| {
                const old_air_bookkeeping = self.air_bookkeeping;
                try self.ensureProcessDeathCapacity(Liveness.bpi);

                switch (air_tags[inst]) {
                    // zig fmt: off
                    .add     => try self.airAdd(inst),
                    .addwrap => try self.airAddWrap(inst),
                    .sub     => try self.airSub(inst),
                    .subwrap => try self.airSubWrap(inst),
                    .mul     => try self.airMul(inst),
                    .mulwrap => try self.airMulWrap(inst),
                    .div     => try self.airDiv(inst),

                    .cmp_lt  => try self.airCmp(inst, .lt),
                    .cmp_lte => try self.airCmp(inst, .lte),
                    .cmp_eq  => try self.airCmp(inst, .eq),
                    .cmp_gte => try self.airCmp(inst, .gte),
                    .cmp_gt  => try self.airCmp(inst, .gt),
                    .cmp_neq => try self.airCmp(inst, .neq),

                    .bool_and => try self.airBoolOp(inst),
                    .bool_or  => try self.airBoolOp(inst),
                    .bit_and  => try self.airBitAnd(inst),
                    .bit_or   => try self.airBitOr(inst),
                    .xor      => try self.airXor(inst),

                    .alloc           => try self.airAlloc(inst),
                    .arg             => try self.airArg(inst),
                    .assembly        => try self.airAsm(inst),
                    .bitcast         => try self.airBitCast(inst),
                    .block           => try self.airBlock(inst),
                    .br              => try self.airBr(inst),
                    .breakpoint      => try self.airBreakpoint(),
                    .call            => try self.airCall(inst),
                    .cond_br         => try self.airCondBr(inst),
                    .dbg_stmt        => try self.airDbgStmt(inst),
                    .floatcast       => try self.airFloatCast(inst),
                    .intcast         => try self.airIntCast(inst),
                    .is_non_null     => try self.airIsNonNull(inst),
                    .is_non_null_ptr => try self.airIsNonNullPtr(inst),
                    .is_null         => try self.airIsNull(inst),
                    .is_null_ptr     => try self.airIsNullPtr(inst),
                    .is_non_err      => try self.airIsNonErr(inst),
                    .is_non_err_ptr  => try self.airIsNonErrPtr(inst),
                    .is_err          => try self.airIsErr(inst),
                    .is_err_ptr      => try self.airIsErrPtr(inst),
                    .load            => try self.airLoad(inst),
                    .loop            => try self.airLoop(inst),
                    .not             => try self.airNot(inst),
                    .ptrtoint        => try self.airPtrToInt(inst),
                    .ref             => try self.airRef(inst),
                    .ret             => try self.airRet(inst),
                    .store           => try self.airStore(inst),
                    .struct_field_ptr=> try self.airStructFieldPtr(inst),
                    .switch_br       => try self.airSwitch(inst),
                    .varptr          => try self.airVarPtr(inst),

                    .constant => unreachable, // excluded from function bodies
                    .const_ty => unreachable, // excluded from function bodies
                    .unreach  => self.finishAirBookkeeping(),

                    .optional_payload           => try self.airOptionalPayload(inst),
                    .optional_payload_ptr       => try self.airOptionalPayloadPtr(inst),
                    .unwrap_errunion_err        => try self.airUnwrapErrErr(inst),
                    .unwrap_errunion_payload    => try self.airUnwrapErrPayload(inst),
                    .unwrap_errunion_err_ptr    => try self.airUnwrapErrErrPtr(inst),
                    .unwrap_errunion_payload_ptr=> try self.airUnwrapErrPayloadPtr(inst),

                    .wrap_optional         => try self.airWrapOptional(inst),
                    .wrap_errunion_payload => try self.airWrapErrUnionPayload(inst),
                    .wrap_errunion_err     => try self.airWrapErrUnionErr(inst),
                    // zig fmt: on
                }
                if (std.debug.runtime_safety) {
                    if (self.air_bookkeeping < old_air_bookkeeping + 1) {
                        std.debug.panic("in codegen.zig, handling of AIR instruction %{d} ('{}') did not do proper bookkeeping. Look for a missing call to finishAir.", .{ inst, air_tags[inst] });
                    }
                }
            }
        }

        fn dbgSetPrologueEnd(self: *Self) InnerError!void {
            switch (self.debug_output) {
                .dwarf => |dbg_out| {
                    try dbg_out.dbg_line.append(DW.LNS_set_prologue_end);
                    try self.dbgAdvancePCAndLine(self.prev_di_line, self.prev_di_column);
                },
                .none => {},
            }
        }

        fn dbgSetEpilogueBegin(self: *Self) InnerError!void {
            switch (self.debug_output) {
                .dwarf => |dbg_out| {
                    try dbg_out.dbg_line.append(DW.LNS_set_epilogue_begin);
                    try self.dbgAdvancePCAndLine(self.prev_di_line, self.prev_di_column);
                },
                .none => {},
            }
        }

        fn dbgAdvancePCAndLine(self: *Self, line: u32, column: u32) InnerError!void {
            switch (self.debug_output) {
                .dwarf => |dbg_out| {
                    const delta_line = @intCast(i32, line) - @intCast(i32, self.prev_di_line);
                    const delta_pc = self.code.items.len - self.prev_di_pc;
                    // TODO Look into using the DWARF special opcodes to compress this data.
                    // It lets you emit single-byte opcodes that add different numbers to
                    // both the PC and the line number at the same time.
                    try dbg_out.dbg_line.ensureUnusedCapacity(11);
                    dbg_out.dbg_line.appendAssumeCapacity(DW.LNS_advance_pc);
                    leb128.writeULEB128(dbg_out.dbg_line.writer(), delta_pc) catch unreachable;
                    if (delta_line != 0) {
                        dbg_out.dbg_line.appendAssumeCapacity(DW.LNS_advance_line);
                        leb128.writeILEB128(dbg_out.dbg_line.writer(), delta_line) catch unreachable;
                    }
                    dbg_out.dbg_line.appendAssumeCapacity(DW.LNS_copy);
                },
                .none => {},
            }
            self.prev_di_line = line;
            self.prev_di_column = column;
            self.prev_di_pc = self.code.items.len;
        }

        /// Asserts there is already capacity to insert into top branch inst_table.
        fn processDeath(self: *Self, inst: Air.Inst.Index) void {
            const air_tags = self.air.instructions.items(.tag);
            if (air_tags[inst] == .constant) return; // Constants are immortal.
            // When editing this function, note that the logic must synchronize with `reuseOperand`.
            const prev_value = self.getResolvedInstValue(inst);
            const branch = &self.branch_stack.items[self.branch_stack.items.len - 1];
            branch.inst_table.putAssumeCapacity(inst, .dead);
            switch (prev_value) {
                .register => |reg| {
                    const canon_reg = toCanonicalReg(reg);
                    self.register_manager.freeReg(canon_reg);
                },
                else => {}, // TODO process stack allocation death
            }
        }

        /// Called when there are no operands, and the instruction is always unreferenced.
        fn finishAirBookkeeping(self: *Self) void {
            if (std.debug.runtime_safety) {
                self.air_bookkeeping += 1;
            }
        }

        fn finishAir(self: *Self, inst: Air.Inst.Index, result: MCValue, operands: [Liveness.bpi - 1]Air.Inst.Ref) void {
            var tomb_bits = self.liveness.getTombBits(inst);
            for (operands) |op| {
                const dies = @truncate(u1, tomb_bits) != 0;
                tomb_bits >>= 1;
                if (!dies) continue;
                const op_int = @enumToInt(op);
                if (op_int < Air.Inst.Ref.typed_value_map.len) continue;
                const op_index = @intCast(Air.Inst.Index, op_int - Air.Inst.Ref.typed_value_map.len);
                self.processDeath(op_index);
            }
            const is_used = @truncate(u1, tomb_bits) == 0;
            if (is_used) {
                log.debug("%{d} => {}", .{ inst, result });
                const branch = &self.branch_stack.items[self.branch_stack.items.len - 1];
                branch.inst_table.putAssumeCapacityNoClobber(inst, result);
            }
            self.finishAirBookkeeping();
        }

        fn ensureProcessDeathCapacity(self: *Self, additional_count: usize) !void {
            const table = &self.branch_stack.items[self.branch_stack.items.len - 1].inst_table;
            try table.ensureUnusedCapacity(self.gpa, additional_count);
        }

        /// Adds a Type to the .debug_info at the current position. The bytes will be populated later,
        /// after codegen for this symbol is done.
        fn addDbgInfoTypeReloc(self: *Self, ty: Type) !void {
            switch (self.debug_output) {
                .dwarf => |dbg_out| {
                    assert(ty.hasCodeGenBits());
                    const index = dbg_out.dbg_info.items.len;
                    try dbg_out.dbg_info.resize(index + 4); // DW.AT_type,  DW.FORM_ref4

                    const gop = try dbg_out.dbg_info_type_relocs.getOrPut(self.gpa, ty);
                    if (!gop.found_existing) {
                        gop.value_ptr.* = .{
                            .off = undefined,
                            .relocs = .{},
                        };
                    }
                    try gop.value_ptr.relocs.append(self.gpa, @intCast(u32, index));
                },
                .none => {},
            }
        }

        fn allocMem(self: *Self, inst: Air.Inst.Index, abi_size: u32, abi_align: u32) !u32 {
            if (abi_align > self.stack_align)
                self.stack_align = abi_align;
            // TODO find a free slot instead of always appending
            const offset = mem.alignForwardGeneric(u32, self.next_stack_offset, abi_align);
            self.next_stack_offset = offset + abi_size;
            if (self.next_stack_offset > self.max_end_stack)
                self.max_end_stack = self.next_stack_offset;
            try self.stack.putNoClobber(self.gpa, offset, .{
                .inst = inst,
                .size = abi_size,
            });
            return offset;
        }

        /// Use a pointer instruction as the basis for allocating stack memory.
        fn allocMemPtr(self: *Self, inst: Air.Inst.Index) !u32 {
            const elem_ty = self.air.typeOfIndex(inst).elemType();
            const abi_size = math.cast(u32, elem_ty.abiSize(self.target.*)) catch {
                return self.fail("type '{}' too big to fit into stack frame", .{elem_ty});
            };
            // TODO swap this for inst.ty.ptrAlign
            const abi_align = elem_ty.abiAlignment(self.target.*);
            return self.allocMem(inst, abi_size, abi_align);
        }

        fn allocRegOrMem(self: *Self, inst: Air.Inst.Index, reg_ok: bool) !MCValue {
            const elem_ty = self.air.typeOfIndex(inst);
            const abi_size = math.cast(u32, elem_ty.abiSize(self.target.*)) catch {
                return self.fail("type '{}' too big to fit into stack frame", .{elem_ty});
            };
            const abi_align = elem_ty.abiAlignment(self.target.*);
            if (abi_align > self.stack_align)
                self.stack_align = abi_align;

            if (reg_ok) {
                // Make sure the type can fit in a register before we try to allocate one.
                const ptr_bits = arch.ptrBitWidth();
                const ptr_bytes: u64 = @divExact(ptr_bits, 8);
                if (abi_size <= ptr_bytes) {
                    if (self.register_manager.tryAllocReg(inst, &.{})) |reg| {
                        return MCValue{ .register = registerAlias(reg, abi_size) };
                    }
                }
            }
            const stack_offset = try self.allocMem(inst, abi_size, abi_align);
            return MCValue{ .stack_offset = stack_offset };
        }

        pub fn spillInstruction(self: *Self, reg: Register, inst: Air.Inst.Index) !void {
            const stack_mcv = try self.allocRegOrMem(inst, false);
            log.debug("spilling {d} to stack mcv {any}", .{ inst, stack_mcv });
            const reg_mcv = self.getResolvedInstValue(inst);
            assert(reg == toCanonicalReg(reg_mcv.register));
            const branch = &self.branch_stack.items[self.branch_stack.items.len - 1];
            try branch.inst_table.put(self.gpa, inst, stack_mcv);
            try self.genSetStack(self.air.typeOfIndex(inst), stack_mcv.stack_offset, reg_mcv);
        }

        /// Copies a value to a register without tracking the register. The register is not considered
        /// allocated. A second call to `copyToTmpRegister` may return the same register.
        /// This can have a side effect of spilling instructions to the stack to free up a register.
        fn copyToTmpRegister(self: *Self, ty: Type, mcv: MCValue) !Register {
            const reg = try self.register_manager.allocReg(null, &.{});
            try self.genSetReg(ty, reg, mcv);
            return reg;
        }

        /// Allocates a new register and copies `mcv` into it.
        /// `reg_owner` is the instruction that gets associated with the register in the register table.
        /// This can have a side effect of spilling instructions to the stack to free up a register.
        fn copyToNewRegister(self: *Self, reg_owner: Air.Inst.Index, mcv: MCValue) !MCValue {
            const reg = try self.register_manager.allocReg(reg_owner, &.{});
            try self.genSetReg(self.air.typeOfIndex(reg_owner), reg, mcv);
            return MCValue{ .register = reg };
        }

        fn airAlloc(self: *Self, inst: Air.Inst.Index) !void {
            const stack_offset = try self.allocMemPtr(inst);
            return self.finishAir(inst, .{ .ptr_stack_offset = stack_offset }, .{ .none, .none, .none });
        }

        fn airFloatCast(self: *Self, inst: Air.Inst.Index) !void {
            const ty_op = self.air.instructions.items(.data)[inst].ty_op;
            const result: MCValue = if (self.liveness.isUnused(inst)) .dead else switch (arch) {
                else => return self.fail("TODO implement floatCast for {}", .{self.target.cpu.arch}),
            };
            return self.finishAir(inst, result, .{ ty_op.operand, .none, .none });
        }

        fn airIntCast(self: *Self, inst: Air.Inst.Index) !void {
            const ty_op = self.air.instructions.items(.data)[inst].ty_op;
            if (self.liveness.isUnused(inst))
                return self.finishAir(inst, .dead, .{ ty_op.operand, .none, .none });

            const operand_ty = self.air.typeOf(ty_op.operand);
            const operand = try self.resolveInst(ty_op.operand);
            const info_a = operand_ty.intInfo(self.target.*);
            const info_b = self.air.typeOfIndex(inst).intInfo(self.target.*);
            if (info_a.signedness != info_b.signedness)
                return self.fail("TODO gen intcast sign safety in semantic analysis", .{});

            if (info_a.bits == info_b.bits)
                return self.finishAir(inst, operand, .{ ty_op.operand, .none, .none });

            const result: MCValue = switch (arch) {
                else => return self.fail("TODO implement intCast for {}", .{self.target.cpu.arch}),
            };
            return self.finishAir(inst, result, .{ ty_op.operand, .none, .none });
        }

        fn airNot(self: *Self, inst: Air.Inst.Index) !void {
            const ty_op = self.air.instructions.items(.data)[inst].ty_op;
            const result: MCValue = if (self.liveness.isUnused(inst)) .dead else result: {
                const operand = try self.resolveInst(ty_op.operand);
                switch (operand) {
                    .dead => unreachable,
                    .unreach => unreachable,
                    .compare_flags_unsigned => |op| {
                        const r = MCValue{
                            .compare_flags_unsigned = switch (op) {
                                .gte => .lt,
                                .gt => .lte,
                                .neq => .eq,
                                .lt => .gte,
                                .lte => .gt,
                                .eq => .neq,
                            },
                        };
                        break :result r;
                    },
                    .compare_flags_signed => |op| {
                        const r = MCValue{
                            .compare_flags_signed = switch (op) {
                                .gte => .lt,
                                .gt => .lte,
                                .neq => .eq,
                                .lt => .gte,
                                .lte => .gt,
                                .eq => .neq,
                            },
                        };
                        break :result r;
                    },
                    else => {},
                }

                switch (arch) {
                    .x86_64 => {
                        break :result try self.genX8664BinMath(inst, ty_op.operand, .bool_true);
                    },
                    .arm, .armeb => {
                        break :result try self.genArmBinOp(inst, ty_op.operand, .bool_true, .not);
                    },
                    else => return self.fail("TODO implement NOT for {}", .{self.target.cpu.arch}),
                }
            };
            return self.finishAir(inst, result, .{ ty_op.operand, .none, .none });
        }

        fn airAdd(self: *Self, inst: Air.Inst.Index) !void {
            const bin_op = self.air.instructions.items(.data)[inst].bin_op;
            const result: MCValue = if (self.liveness.isUnused(inst)) .dead else switch (arch) {
                .x86_64 => try self.genX8664BinMath(inst, bin_op.lhs, bin_op.rhs),
                .arm, .armeb => try self.genArmBinOp(inst, bin_op.lhs, bin_op.rhs, .add),
                else => return self.fail("TODO implement add for {}", .{self.target.cpu.arch}),
            };
            return self.finishAir(inst, result, .{ bin_op.lhs, bin_op.rhs, .none });
        }

        fn airAddWrap(self: *Self, inst: Air.Inst.Index) !void {
            const bin_op = self.air.instructions.items(.data)[inst].bin_op;
            const result: MCValue = if (self.liveness.isUnused(inst)) .dead else switch (arch) {
                else => return self.fail("TODO implement addwrap for {}", .{self.target.cpu.arch}),
            };
            return self.finishAir(inst, result, .{ bin_op.lhs, bin_op.rhs, .none });
        }

        fn airSub(self: *Self, inst: Air.Inst.Index) !void {
            const bin_op = self.air.instructions.items(.data)[inst].bin_op;
            const result: MCValue = if (self.liveness.isUnused(inst)) .dead else switch (arch) {
                .x86_64 => try self.genX8664BinMath(inst, bin_op.lhs, bin_op.rhs),
                .arm, .armeb => try self.genArmBinOp(inst, bin_op.lhs, bin_op.rhs, .sub),
                else => return self.fail("TODO implement sub for {}", .{self.target.cpu.arch}),
            };
            return self.finishAir(inst, result, .{ bin_op.lhs, bin_op.rhs, .none });
        }

        fn airSubWrap(self: *Self, inst: Air.Inst.Index) !void {
            const bin_op = self.air.instructions.items(.data)[inst].bin_op;
            const result: MCValue = if (self.liveness.isUnused(inst)) .dead else switch (arch) {
                else => return self.fail("TODO implement subwrap for {}", .{self.target.cpu.arch}),
            };
            return self.finishAir(inst, result, .{ bin_op.lhs, bin_op.rhs, .none });
        }

        fn airMul(self: *Self, inst: Air.Inst.Index) !void {
            const bin_op = self.air.instructions.items(.data)[inst].bin_op;
            const result: MCValue = if (self.liveness.isUnused(inst)) .dead else switch (arch) {
                .x86_64 => try self.genX8664BinMath(inst, bin_op.lhs, bin_op.rhs),
                .arm, .armeb => try self.genArmMul(inst, bin_op.lhs, bin_op.rhs),
                else => return self.fail("TODO implement mul for {}", .{self.target.cpu.arch}),
            };
            return self.finishAir(inst, result, .{ bin_op.lhs, bin_op.rhs, .none });
        }

        fn airMulWrap(self: *Self, inst: Air.Inst.Index) !void {
            const bin_op = self.air.instructions.items(.data)[inst].bin_op;
            const result: MCValue = if (self.liveness.isUnused(inst)) .dead else switch (arch) {
                else => return self.fail("TODO implement mulwrap for {}", .{self.target.cpu.arch}),
            };
            return self.finishAir(inst, result, .{ bin_op.lhs, bin_op.rhs, .none });
        }

        fn airDiv(self: *Self, inst: Air.Inst.Index) !void {
            const bin_op = self.air.instructions.items(.data)[inst].bin_op;
            const result: MCValue = if (self.liveness.isUnused(inst)) .dead else switch (arch) {
                else => return self.fail("TODO implement div for {}", .{self.target.cpu.arch}),
            };
            return self.finishAir(inst, result, .{ bin_op.lhs, bin_op.rhs, .none });
        }

        fn airBitAnd(self: *Self, inst: Air.Inst.Index) !void {
            const bin_op = self.air.instructions.items(.data)[inst].bin_op;
            const result: MCValue = if (self.liveness.isUnused(inst)) .dead else switch (arch) {
                .arm, .armeb => try self.genArmBinOp(inst, bin_op.lhs, bin_op.rhs, .bit_and),
                else => return self.fail("TODO implement bitwise and for {}", .{self.target.cpu.arch}),
            };
            return self.finishAir(inst, result, .{ bin_op.lhs, bin_op.rhs, .none });
        }

        fn airBitOr(self: *Self, inst: Air.Inst.Index) !void {
            const bin_op = self.air.instructions.items(.data)[inst].bin_op;
            const result: MCValue = if (self.liveness.isUnused(inst)) .dead else switch (arch) {
                .arm, .armeb => try self.genArmBinOp(inst, bin_op.lhs, bin_op.rhs, .bit_or),
                else => return self.fail("TODO implement bitwise or for {}", .{self.target.cpu.arch}),
            };
            return self.finishAir(inst, result, .{ bin_op.lhs, bin_op.rhs, .none });
        }

        fn airXor(self: *Self, inst: Air.Inst.Index) !void {
            const bin_op = self.air.instructions.items(.data)[inst].bin_op;
            const result: MCValue = if (self.liveness.isUnused(inst)) .dead else switch (arch) {
                .arm, .armeb => try self.genArmBinOp(inst, bin_op.lhs, bin_op.rhs, .xor),
                else => return self.fail("TODO implement xor for {}", .{self.target.cpu.arch}),
            };
            return self.finishAir(inst, result, .{ bin_op.lhs, bin_op.rhs, .none });
        }

        fn airOptionalPayload(self: *Self, inst: Air.Inst.Index) !void {
            const ty_op = self.air.instructions.items(.data)[inst].ty_op;
            const result: MCValue = if (self.liveness.isUnused(inst)) .dead else switch (arch) {
                else => return self.fail("TODO implement .optional_payload for {}", .{self.target.cpu.arch}),
            };
            return self.finishAir(inst, result, .{ ty_op.operand, .none, .none });
        }

        fn airOptionalPayloadPtr(self: *Self, inst: Air.Inst.Index) !void {
            const ty_op = self.air.instructions.items(.data)[inst].ty_op;
            const result: MCValue = if (self.liveness.isUnused(inst)) .dead else switch (arch) {
                else => return self.fail("TODO implement .optional_payload_ptr for {}", .{self.target.cpu.arch}),
            };
            return self.finishAir(inst, result, .{ ty_op.operand, .none, .none });
        }

        fn airUnwrapErrErr(self: *Self, inst: Air.Inst.Index) !void {
            const ty_op = self.air.instructions.items(.data)[inst].ty_op;
            const result: MCValue = if (self.liveness.isUnused(inst)) .dead else switch (arch) {
                else => return self.fail("TODO implement unwrap error union error for {}", .{self.target.cpu.arch}),
            };
            return self.finishAir(inst, result, .{ ty_op.operand, .none, .none });
        }

        fn airUnwrapErrPayload(self: *Self, inst: Air.Inst.Index) !void {
            const ty_op = self.air.instructions.items(.data)[inst].ty_op;
            const result: MCValue = if (self.liveness.isUnused(inst)) .dead else switch (arch) {
                else => return self.fail("TODO implement unwrap error union payload for {}", .{self.target.cpu.arch}),
            };
            return self.finishAir(inst, result, .{ ty_op.operand, .none, .none });
        }

        // *(E!T) -> E
        fn airUnwrapErrErrPtr(self: *Self, inst: Air.Inst.Index) !void {
            const ty_op = self.air.instructions.items(.data)[inst].ty_op;
            const result: MCValue = if (self.liveness.isUnused(inst)) .dead else switch (arch) {
                else => return self.fail("TODO implement unwrap error union error ptr for {}", .{self.target.cpu.arch}),
            };
            return self.finishAir(inst, result, .{ ty_op.operand, .none, .none });
        }

        // *(E!T) -> *T
        fn airUnwrapErrPayloadPtr(self: *Self, inst: Air.Inst.Index) !void {
            const ty_op = self.air.instructions.items(.data)[inst].ty_op;
            const result: MCValue = if (self.liveness.isUnused(inst)) .dead else switch (arch) {
                else => return self.fail("TODO implement unwrap error union payload ptr for {}", .{self.target.cpu.arch}),
            };
            return self.finishAir(inst, result, .{ ty_op.operand, .none, .none });
        }

        fn airWrapOptional(self: *Self, inst: Air.Inst.Index) !void {
            const ty_op = self.air.instructions.items(.data)[inst].ty_op;
            const result: MCValue = if (self.liveness.isUnused(inst)) .dead else result: {
                const optional_ty = self.air.typeOfIndex(inst);

                // Optional with a zero-bit payload type is just a boolean true
                if (optional_ty.abiSize(self.target.*) == 1)
                    break :result MCValue{ .immediate = 1 };

                switch (arch) {
                    else => return self.fail("TODO implement wrap optional for {}", .{self.target.cpu.arch}),
                }
            };
            return self.finishAir(inst, result, .{ ty_op.operand, .none, .none });
        }

        /// T to E!T
        fn airWrapErrUnionPayload(self: *Self, inst: Air.Inst.Index) !void {
            const ty_op = self.air.instructions.items(.data)[inst].ty_op;
            const result: MCValue = if (self.liveness.isUnused(inst)) .dead else switch (arch) {
                else => return self.fail("TODO implement wrap errunion payload for {}", .{self.target.cpu.arch}),
            };
            return self.finishAir(inst, result, .{ ty_op.operand, .none, .none });
        }

        /// E to E!T
        fn airWrapErrUnionErr(self: *Self, inst: Air.Inst.Index) !void {
            const ty_op = self.air.instructions.items(.data)[inst].ty_op;
            const result: MCValue = if (self.liveness.isUnused(inst)) .dead else switch (arch) {
                else => return self.fail("TODO implement wrap errunion error for {}", .{self.target.cpu.arch}),
            };
            return self.finishAir(inst, result, .{ ty_op.operand, .none, .none });
        }

        fn airVarPtr(self: *Self, inst: Air.Inst.Index) !void {
            const result: MCValue = if (self.liveness.isUnused(inst)) .dead else switch (arch) {
                else => return self.fail("TODO implement varptr for {}", .{self.target.cpu.arch}),
            };
            return self.finishAir(inst, result, .{ .none, .none, .none });
        }

        fn reuseOperand(self: *Self, inst: Air.Inst.Index, operand: Air.Inst.Ref, op_index: Liveness.OperandInt, mcv: MCValue) bool {
            if (!self.liveness.operandDies(inst, op_index))
                return false;

            switch (mcv) {
                .register => |reg| {
                    // If it's in the registers table, need to associate the register with the
                    // new instruction.
                    if (reg.allocIndex()) |index| {
                        if (!self.register_manager.isRegFree(reg)) {
                            self.register_manager.registers[index] = inst;
                        }
                    }
                    log.debug("%{d} => {} (reused)", .{ inst, reg });
                },
                .stack_offset => |off| {
                    log.debug("%{d} => stack offset {d} (reused)", .{ inst, off });
                },
                else => return false,
            }

            // Prevent the operand deaths processing code from deallocating it.
            self.liveness.clearOperandDeath(inst, op_index);

            // That makes us responsible for doing the rest of the stuff that processDeath would have done.
            const branch = &self.branch_stack.items[self.branch_stack.items.len - 1];
            branch.inst_table.putAssumeCapacity(Air.refToIndex(operand).?, .dead);

            return true;
        }

        fn load(self: *Self, dst_mcv: MCValue, ptr: MCValue, ptr_ty: Type) !void {
            const elem_ty = ptr_ty.elemType();
            switch (ptr) {
                .none => unreachable,
                .undef => unreachable,
                .unreach => unreachable,
                .dead => unreachable,
                .compare_flags_unsigned => unreachable,
                .compare_flags_signed => unreachable,
                .immediate => |imm| try self.setRegOrMem(elem_ty, dst_mcv, .{ .memory = imm }),
                .ptr_stack_offset => |off| try self.setRegOrMem(elem_ty, dst_mcv, .{ .stack_offset = off }),
                .ptr_embedded_in_code => |off| {
                    try self.setRegOrMem(elem_ty, dst_mcv, .{ .embedded_in_code = off });
                },
                .embedded_in_code => {
                    return self.fail("TODO implement loading from MCValue.embedded_in_code", .{});
                },
                .register => {
                    return self.fail("TODO implement loading from MCValue.register", .{});
                },
                .memory => {
                    return self.fail("TODO implement loading from MCValue.memory", .{});
                },
                .stack_offset => {
                    return self.fail("TODO implement loading from MCValue.stack_offset", .{});
                },
            }
        }

        fn airLoad(self: *Self, inst: Air.Inst.Index) !void {
            const ty_op = self.air.instructions.items(.data)[inst].ty_op;
            const elem_ty = self.air.typeOfIndex(inst);
            const result: MCValue = result: {
                if (!elem_ty.hasCodeGenBits())
                    break :result MCValue.none;

                const ptr = try self.resolveInst(ty_op.operand);
                const is_volatile = self.air.typeOf(ty_op.operand).isVolatilePtr();
                if (self.liveness.isUnused(inst) and !is_volatile)
                    break :result MCValue.dead;

                const dst_mcv: MCValue = blk: {
                    if (self.reuseOperand(inst, ty_op.operand, 0, ptr)) {
                        // The MCValue that holds the pointer can be re-used as the value.
                        break :blk ptr;
                    } else {
                        break :blk try self.allocRegOrMem(inst, true);
                    }
                };
                try self.load(dst_mcv, ptr, self.air.typeOf(ty_op.operand));
                break :result dst_mcv;
            };
            return self.finishAir(inst, result, .{ ty_op.operand, .none, .none });
        }

        fn airStore(self: *Self, inst: Air.Inst.Index) !void {
            const bin_op = self.air.instructions.items(.data)[inst].bin_op;
            const ptr = try self.resolveInst(bin_op.lhs);
            const value = try self.resolveInst(bin_op.rhs);
            const elem_ty = self.air.typeOf(bin_op.rhs);
            switch (ptr) {
                .none => unreachable,
                .undef => unreachable,
                .unreach => unreachable,
                .dead => unreachable,
                .compare_flags_unsigned => unreachable,
                .compare_flags_signed => unreachable,
                .immediate => |imm| {
                    try self.setRegOrMem(elem_ty, .{ .memory = imm }, value);
                },
                .ptr_stack_offset => |off| {
                    try self.genSetStack(elem_ty, off, value);
                },
                .ptr_embedded_in_code => |off| {
                    try self.setRegOrMem(elem_ty, .{ .embedded_in_code = off }, value);
                },
                .embedded_in_code => {
                    return self.fail("TODO implement storing to MCValue.embedded_in_code", .{});
                },
                .register => {
                    return self.fail("TODO implement storing to MCValue.register", .{});
                },
                .memory => {
                    return self.fail("TODO implement storing to MCValue.memory", .{});
                },
                .stack_offset => {
                    return self.fail("TODO implement storing to MCValue.stack_offset", .{});
                },
            }
            return self.finishAir(inst, .dead, .{ bin_op.lhs, bin_op.rhs, .none });
        }

        fn airStructFieldPtr(self: *Self, inst: Air.Inst.Index) !void {
            const ty_pl = self.air.instructions.items(.data)[inst].ty_pl;
            const extra = self.air.extraData(Air.StructField, ty_pl.payload).data;
            _ = extra;
            return self.fail("TODO implement codegen struct_field_ptr", .{});
            //return self.finishAir(inst, result, .{ extra.struct_ptr, .none, .none });
        }

        fn armOperandShouldBeRegister(self: *Self, mcv: MCValue) !bool {
            return switch (mcv) {
                .none => unreachable,
                .undef => unreachable,
                .dead, .unreach => unreachable,
                .compare_flags_unsigned => unreachable,
                .compare_flags_signed => unreachable,
                .ptr_stack_offset => unreachable,
                .ptr_embedded_in_code => unreachable,
                .immediate => |imm| blk: {
                    if (imm > std.math.maxInt(u32)) return self.fail("TODO ARM binary arithmetic immediate larger than u32", .{});

                    // Load immediate into register if it doesn't fit
                    // in an operand
                    break :blk Instruction.Operand.fromU32(@intCast(u32, imm)) == null;
                },
                .register => true,
                .stack_offset,
                .embedded_in_code,
                .memory,
                => true,
            };
        }

        fn genArmBinOp(self: *Self, inst: Air.Inst.Index, op_lhs: Air.Inst.Ref, op_rhs: Air.Inst.Ref, op: Air.Inst.Tag) !MCValue {
            const lhs = try self.resolveInst(op_lhs);
            const rhs = try self.resolveInst(op_rhs);

            const lhs_is_register = lhs == .register;
            const rhs_is_register = rhs == .register;
            const lhs_should_be_register = try self.armOperandShouldBeRegister(lhs);
            const rhs_should_be_register = try self.armOperandShouldBeRegister(rhs);
            const reuse_lhs = lhs_is_register and self.reuseOperand(inst, op_lhs, 0, lhs);
            const reuse_rhs = !reuse_lhs and rhs_is_register and self.reuseOperand(inst, op_rhs, 1, rhs);

            // Destination must be a register
            var dst_mcv: MCValue = undefined;
            var lhs_mcv = lhs;
            var rhs_mcv = rhs;
            var swap_lhs_and_rhs = false;

            // Allocate registers for operands and/or destination
            const branch = &self.branch_stack.items[self.branch_stack.items.len - 1];
            if (reuse_lhs) {
                // Allocate 0 or 1 registers
                if (!rhs_is_register and rhs_should_be_register) {
                    rhs_mcv = MCValue{ .register = try self.register_manager.allocReg(Air.refToIndex(op_rhs).?, &.{lhs.register}) };
                    branch.inst_table.putAssumeCapacity(Air.refToIndex(op_rhs).?, rhs_mcv);
                }
                dst_mcv = lhs;
            } else if (reuse_rhs) {
                // Allocate 0 or 1 registers
                if (!lhs_is_register and lhs_should_be_register) {
                    lhs_mcv = MCValue{ .register = try self.register_manager.allocReg(Air.refToIndex(op_lhs).?, &.{rhs.register}) };
                    branch.inst_table.putAssumeCapacity(Air.refToIndex(op_lhs).?, lhs_mcv);
                }
                dst_mcv = rhs;

                swap_lhs_and_rhs = true;
            } else {
                // Allocate 1 or 2 registers
                if (lhs_should_be_register and rhs_should_be_register) {
                    if (lhs_is_register and rhs_is_register) {
                        dst_mcv = MCValue{ .register = try self.register_manager.allocReg(inst, &.{ lhs.register, rhs.register }) };
                    } else if (lhs_is_register) {
                        // Move RHS to register
                        dst_mcv = MCValue{ .register = try self.register_manager.allocReg(inst, &.{lhs.register}) };
                        rhs_mcv = dst_mcv;
                    } else if (rhs_is_register) {
                        // Move LHS to register
                        dst_mcv = MCValue{ .register = try self.register_manager.allocReg(inst, &.{rhs.register}) };
                        lhs_mcv = dst_mcv;
                    } else {
                        // Move LHS and RHS to register
                        const regs = try self.register_manager.allocRegs(2, .{ inst, Air.refToIndex(op_rhs).? }, &.{});
                        lhs_mcv = MCValue{ .register = regs[0] };
                        rhs_mcv = MCValue{ .register = regs[1] };
                        dst_mcv = lhs_mcv;

                        branch.inst_table.putAssumeCapacity(Air.refToIndex(op_rhs).?, rhs_mcv);
                    }
                } else if (lhs_should_be_register) {
                    // RHS is immediate
                    if (lhs_is_register) {
                        dst_mcv = MCValue{ .register = try self.register_manager.allocReg(inst, &.{lhs.register}) };
                    } else {
                        dst_mcv = MCValue{ .register = try self.register_manager.allocReg(inst, &.{}) };
                        lhs_mcv = dst_mcv;
                    }
                } else if (rhs_should_be_register) {
                    // LHS is immediate
                    if (rhs_is_register) {
                        dst_mcv = MCValue{ .register = try self.register_manager.allocReg(inst, &.{rhs.register}) };
                    } else {
                        dst_mcv = MCValue{ .register = try self.register_manager.allocReg(inst, &.{}) };
                        rhs_mcv = dst_mcv;
                    }

                    swap_lhs_and_rhs = true;
                } else unreachable; // binary operation on two immediates
            }

            // Move the operands to the newly allocated registers
            if (lhs_mcv == .register and !lhs_is_register) {
                try self.genSetReg(self.air.typeOf(op_lhs), lhs_mcv.register, lhs);
            }
            if (rhs_mcv == .register and !rhs_is_register) {
                try self.genSetReg(self.air.typeOf(op_rhs), rhs_mcv.register, rhs);
            }

            try self.genArmBinOpCode(
                dst_mcv.register,
                lhs_mcv,
                rhs_mcv,
                swap_lhs_and_rhs,
                op,
            );
            return dst_mcv;
        }

        fn genArmBinOpCode(
            self: *Self,
            dst_reg: Register,
            lhs_mcv: MCValue,
            rhs_mcv: MCValue,
            swap_lhs_and_rhs: bool,
            op: Air.Inst.Tag,
        ) !void {
            assert(lhs_mcv == .register or rhs_mcv == .register);

            const op1 = if (swap_lhs_and_rhs) rhs_mcv.register else lhs_mcv.register;
            const op2 = if (swap_lhs_and_rhs) lhs_mcv else rhs_mcv;

            const operand = switch (op2) {
                .none => unreachable,
                .undef => unreachable,
                .dead, .unreach => unreachable,
                .compare_flags_unsigned => unreachable,
                .compare_flags_signed => unreachable,
                .ptr_stack_offset => unreachable,
                .ptr_embedded_in_code => unreachable,
                .immediate => |imm| Instruction.Operand.fromU32(@intCast(u32, imm)).?,
                .register => |reg| Instruction.Operand.reg(reg, Instruction.Operand.Shift.none),
                .stack_offset,
                .embedded_in_code,
                .memory,
                => unreachable,
            };

            switch (op) {
                .add => {
                    writeInt(u32, try self.code.addManyAsArray(4), Instruction.add(.al, dst_reg, op1, operand).toU32());
                },
                .sub => {
                    if (swap_lhs_and_rhs) {
                        writeInt(u32, try self.code.addManyAsArray(4), Instruction.rsb(.al, dst_reg, op1, operand).toU32());
                    } else {
                        writeInt(u32, try self.code.addManyAsArray(4), Instruction.sub(.al, dst_reg, op1, operand).toU32());
                    }
                },
                .bool_and, .bit_and => {
                    writeInt(u32, try self.code.addManyAsArray(4), Instruction.@"and"(.al, dst_reg, op1, operand).toU32());
                },
                .bool_or, .bit_or => {
                    writeInt(u32, try self.code.addManyAsArray(4), Instruction.orr(.al, dst_reg, op1, operand).toU32());
                },
                .not, .xor => {
                    writeInt(u32, try self.code.addManyAsArray(4), Instruction.eor(.al, dst_reg, op1, operand).toU32());
                },
                .cmp_eq => {
                    writeInt(u32, try self.code.addManyAsArray(4), Instruction.cmp(.al, op1, operand).toU32());
                },
                else => unreachable, // not a binary instruction
            }
        }

        fn genArmMul(self: *Self, inst: Air.Inst.Index, op_lhs: Air.Inst.Ref, op_rhs: Air.Inst.Ref) !MCValue {
            const lhs = try self.resolveInst(op_lhs);
            const rhs = try self.resolveInst(op_rhs);

            const lhs_is_register = lhs == .register;
            const rhs_is_register = rhs == .register;
            const reuse_lhs = lhs_is_register and self.reuseOperand(inst, op_lhs, 0, lhs);
            const reuse_rhs = !reuse_lhs and rhs_is_register and self.reuseOperand(inst, op_rhs, 1, rhs);

            // Destination must be a register
            // LHS must be a register
            // RHS must be a register
            var dst_mcv: MCValue = undefined;
            var lhs_mcv: MCValue = lhs;
            var rhs_mcv: MCValue = rhs;

            // Allocate registers for operands and/or destination
            const branch = &self.branch_stack.items[self.branch_stack.items.len - 1];
            if (reuse_lhs) {
                // Allocate 0 or 1 registers
                if (!rhs_is_register) {
                    rhs_mcv = MCValue{ .register = try self.register_manager.allocReg(Air.refToIndex(op_rhs).?, &.{lhs.register}) };
                    branch.inst_table.putAssumeCapacity(Air.refToIndex(op_rhs).?, rhs_mcv);
                }
                dst_mcv = lhs;
            } else if (reuse_rhs) {
                // Allocate 0 or 1 registers
                if (!lhs_is_register) {
                    lhs_mcv = MCValue{ .register = try self.register_manager.allocReg(Air.refToIndex(op_lhs).?, &.{rhs.register}) };
                    branch.inst_table.putAssumeCapacity(Air.refToIndex(op_lhs).?, lhs_mcv);
                }
                dst_mcv = rhs;
            } else {
                // Allocate 1 or 2 registers
                if (lhs_is_register and rhs_is_register) {
                    dst_mcv = MCValue{ .register = try self.register_manager.allocReg(inst, &.{ lhs.register, rhs.register }) };
                } else if (lhs_is_register) {
                    // Move RHS to register
                    dst_mcv = MCValue{ .register = try self.register_manager.allocReg(inst, &.{lhs.register}) };
                    rhs_mcv = dst_mcv;
                } else if (rhs_is_register) {
                    // Move LHS to register
                    dst_mcv = MCValue{ .register = try self.register_manager.allocReg(inst, &.{rhs.register}) };
                    lhs_mcv = dst_mcv;
                } else {
                    // Move LHS and RHS to register
                    const regs = try self.register_manager.allocRegs(2, .{ inst, Air.refToIndex(op_rhs).? }, &.{});
                    lhs_mcv = MCValue{ .register = regs[0] };
                    rhs_mcv = MCValue{ .register = regs[1] };
                    dst_mcv = lhs_mcv;

                    branch.inst_table.putAssumeCapacity(Air.refToIndex(op_rhs).?, rhs_mcv);
                }
            }

            // Move the operands to the newly allocated registers
            if (!lhs_is_register) {
                try self.genSetReg(self.air.typeOf(op_lhs), lhs_mcv.register, lhs);
            }
            if (!rhs_is_register) {
                try self.genSetReg(self.air.typeOf(op_rhs), rhs_mcv.register, rhs);
            }

            writeInt(u32, try self.code.addManyAsArray(4), Instruction.mul(.al, dst_mcv.register, lhs_mcv.register, rhs_mcv.register).toU32());
            return dst_mcv;
        }

        /// Perform "binary" operators, excluding comparisons.
        /// Currently, the following ops are supported:
        /// ADD, SUB, XOR, OR, AND
        fn genX8664BinMath(self: *Self, inst: Air.Inst.Index, op_lhs: Air.Inst.Ref, op_rhs: Air.Inst.Ref) !MCValue {
            // We'll handle these ops in two steps.
            // 1) Prepare an output location (register or memory)
            //    This location will be the location of the operand that dies (if one exists)
            //    or just a temporary register (if one doesn't exist)
            // 2) Perform the op with the other argument
            // 3) Sometimes, the output location is memory but the op doesn't support it.
            //    In this case, copy that location to a register, then perform the op to that register instead.
            //
            // TODO: make this algorithm less bad

            try self.code.ensureCapacity(self.code.items.len + 8);

            const lhs = try self.resolveInst(op_lhs);
            const rhs = try self.resolveInst(op_rhs);

            // There are 2 operands, destination and source.
            // Either one, but not both, can be a memory operand.
            // Source operand can be an immediate, 8 bits or 32 bits.
            // So, if either one of the operands dies with this instruction, we can use it
            // as the result MCValue.
            var dst_mcv: MCValue = undefined;
            var src_mcv: MCValue = undefined;
            var src_inst: Air.Inst.Ref = undefined;
            if (self.reuseOperand(inst, op_lhs, 0, lhs)) {
                // LHS dies; use it as the destination.
                // Both operands cannot be memory.
                src_inst = op_rhs;
                if (lhs.isMemory() and rhs.isMemory()) {
                    dst_mcv = try self.copyToNewRegister(inst, lhs);
                    src_mcv = rhs;
                } else {
                    dst_mcv = lhs;
                    src_mcv = rhs;
                }
            } else if (self.reuseOperand(inst, op_rhs, 1, rhs)) {
                // RHS dies; use it as the destination.
                // Both operands cannot be memory.
                src_inst = op_lhs;
                if (lhs.isMemory() and rhs.isMemory()) {
                    dst_mcv = try self.copyToNewRegister(inst, rhs);
                    src_mcv = lhs;
                } else {
                    dst_mcv = rhs;
                    src_mcv = lhs;
                }
            } else {
                if (lhs.isMemory()) {
                    dst_mcv = try self.copyToNewRegister(inst, lhs);
                    src_mcv = rhs;
                    src_inst = op_rhs;
                } else {
                    dst_mcv = try self.copyToNewRegister(inst, rhs);
                    src_mcv = lhs;
                    src_inst = op_lhs;
                }
            }
            // This instruction supports only signed 32-bit immediates at most. If the immediate
            // value is larger than this, we put it in a register.
            // A potential opportunity for future optimization here would be keeping track
            // of the fact that the instruction is available both as an immediate
            // and as a register.
            switch (src_mcv) {
                .immediate => |imm| {
                    if (imm > math.maxInt(u31)) {
                        src_mcv = MCValue{ .register = try self.copyToTmpRegister(Type.initTag(.u64), src_mcv) };
                    }
                },
                else => {},
            }

            // Now for step 2, we perform the actual op
            const inst_ty = self.air.typeOfIndex(inst);
            const air_tags = self.air.instructions.items(.tag);
            switch (air_tags[inst]) {
                // TODO: Generate wrapping and non-wrapping versions separately
                .add, .addwrap => try self.genX8664BinMathCode(inst_ty, dst_mcv, src_mcv, 0, 0x00),
                .bool_or, .bit_or => try self.genX8664BinMathCode(inst_ty, dst_mcv, src_mcv, 1, 0x08),
                .bool_and, .bit_and => try self.genX8664BinMathCode(inst_ty, dst_mcv, src_mcv, 4, 0x20),
                .sub, .subwrap => try self.genX8664BinMathCode(inst_ty, dst_mcv, src_mcv, 5, 0x28),
                .xor, .not => try self.genX8664BinMathCode(inst_ty, dst_mcv, src_mcv, 6, 0x30),

                .mul, .mulwrap => try self.genX8664Imul(inst_ty, dst_mcv, src_mcv),
                else => unreachable,
            }

            return dst_mcv;
        }

        /// Wrap over Instruction.encodeInto to translate errors
        fn encodeX8664Instruction(self: *Self, inst: Instruction) !void {
            inst.encodeInto(self.code) catch |err| {
                if (err == error.OutOfMemory)
                    return error.OutOfMemory
                else
                    return self.fail("Instruction.encodeInto failed because {s}", .{@errorName(err)});
            };
        }

        /// This function encodes a binary operation for x86_64
        /// intended for use with the following opcode ranges
        /// because they share the same structure.
        ///
        /// Thus not all binary operations can be used here
        /// -- multiplication needs to be done with imul,
        /// which doesn't have as convenient an interface.
        ///
        /// "opx"-style instructions use the opcode extension field to indicate which instruction to execute:
        ///
        /// opx = /0: add
        /// opx = /1: or
        /// opx = /2: adc
        /// opx = /3: sbb
        /// opx = /4: and
        /// opx = /5: sub
        /// opx = /6: xor
        /// opx = /7: cmp
        ///
        /// opcode  | operand shape
        /// --------+----------------------
        /// 80 /opx | *r/m8*,        imm8
        /// 81 /opx | *r/m16/32/64*, imm16/32
        /// 83 /opx | *r/m16/32/64*, imm8
        ///
        /// "mr"-style instructions use the low bits of opcode to indicate shape of instruction:
        ///
        /// mr = 00: add
        /// mr = 08: or
        /// mr = 10: adc
        /// mr = 18: sbb
        /// mr = 20: and
        /// mr = 28: sub
        /// mr = 30: xor
        /// mr = 38: cmp
        ///
        /// opcode | operand shape
        /// -------+-------------------------
        /// mr + 0 | *r/m8*,        r8
        /// mr + 1 | *r/m16/32/64*, r16/32/64
        /// mr + 2 | *r8*,          r/m8
        /// mr + 3 | *r16/32/64*,   r/m16/32/64
        /// mr + 4 | *AL*,          imm8
        /// mr + 5 | *rAX*,         imm16/32
        ///
        /// TODO: rotates and shifts share the same structure, so we can potentially implement them
        ///       at a later date with very similar code.
        ///       They have "opx"-style instructions, but no "mr"-style instructions.
        ///
        /// opx = /0: rol,
        /// opx = /1: ror,
        /// opx = /2: rcl,
        /// opx = /3: rcr,
        /// opx = /4: shl sal,
        /// opx = /5: shr,
        /// opx = /6: sal shl,
        /// opx = /7: sar,
        ///
        /// opcode  | operand shape
        /// --------+------------------
        /// c0 /opx | *r/m8*,        imm8
        /// c1 /opx | *r/m16/32/64*, imm8
        /// d0 /opx | *r/m8*,        1
        /// d1 /opx | *r/m16/32/64*, 1
        /// d2 /opx | *r/m8*,        CL    (for context, CL is register 1)
        /// d3 /opx | *r/m16/32/64*, CL    (for context, CL is register 1)
        fn genX8664BinMathCode(
            self: *Self,
            dst_ty: Type,
            dst_mcv: MCValue,
            src_mcv: MCValue,
            opx: u3,
            mr: u8,
        ) !void {
            switch (dst_mcv) {
                .none => unreachable,
                .undef => unreachable,
                .dead, .unreach, .immediate => unreachable,
                .compare_flags_unsigned => unreachable,
                .compare_flags_signed => unreachable,
                .ptr_stack_offset => unreachable,
                .ptr_embedded_in_code => unreachable,
                .register => |dst_reg| {
                    switch (src_mcv) {
                        .none => unreachable,
                        .undef => try self.genSetReg(dst_ty, dst_reg, .undef),
                        .dead, .unreach => unreachable,
                        .ptr_stack_offset => unreachable,
                        .ptr_embedded_in_code => unreachable,
                        .register => |src_reg| {
                            // for register, register use mr + 1
                            // addressing mode: *r/m16/32/64*, r16/32/64
                            const abi_size = dst_ty.abiSize(self.target.*);
                            const encoder = try X8664Encoder.init(self.code, 3);
                            encoder.rex(.{
                                .w = abi_size == 8,
                                .r = src_reg.isExtended(),
                                .b = dst_reg.isExtended(),
                            });
                            encoder.opcode_1byte(mr + 1);
                            encoder.modRm_direct(
                                src_reg.low_id(),
                                dst_reg.low_id(),
                            );
                        },
                        .immediate => |imm| {
                            // register, immediate use opx = 81 or 83 addressing modes:
                            // opx = 81: r/m16/32/64, imm16/32
                            // opx = 83: r/m16/32/64, imm8
                            const imm32 = @intCast(i32, imm); // This case must be handled before calling genX8664BinMathCode.
                            if (imm32 <= math.maxInt(i8)) {
                                const abi_size = dst_ty.abiSize(self.target.*);
                                const encoder = try X8664Encoder.init(self.code, 4);
                                encoder.rex(.{
                                    .w = abi_size == 8,
                                    .b = dst_reg.isExtended(),
                                });
                                encoder.opcode_1byte(0x83);
                                encoder.modRm_direct(
                                    opx,
                                    dst_reg.low_id(),
                                );
                                encoder.imm8(@intCast(i8, imm32));
                            } else {
                                const abi_size = dst_ty.abiSize(self.target.*);
                                const encoder = try X8664Encoder.init(self.code, 7);
                                encoder.rex(.{
                                    .w = abi_size == 8,
                                    .b = dst_reg.isExtended(),
                                });
                                encoder.opcode_1byte(0x81);
                                encoder.modRm_direct(
                                    opx,
                                    dst_reg.low_id(),
                                );
                                encoder.imm32(@intCast(i32, imm32));
                            }
                        },
                        .embedded_in_code, .memory => {
                            return self.fail("TODO implement x86 ADD/SUB/CMP source memory", .{});
                        },
                        .stack_offset => |off| {
                            // register, indirect use mr + 3
                            // addressing mode: *r16/32/64*, r/m16/32/64
                            const abi_size = dst_ty.abiSize(self.target.*);
                            const adj_off = off + abi_size;
                            if (off > math.maxInt(i32)) {
                                return self.fail("stack offset too large", .{});
                            }
                            const encoder = try X8664Encoder.init(self.code, 7);
                            encoder.rex(.{
                                .w = abi_size == 8,
                                .r = dst_reg.isExtended(),
                            });
                            encoder.opcode_1byte(mr + 3);
                            if (adj_off <= std.math.maxInt(i8)) {
                                encoder.modRm_indirectDisp8(
                                    dst_reg.low_id(),
                                    Register.ebp.low_id(),
                                );
                                encoder.disp8(-@intCast(i8, adj_off));
                            } else {
                                encoder.modRm_indirectDisp32(
                                    dst_reg.low_id(),
                                    Register.ebp.low_id(),
                                );
                                encoder.disp32(-@intCast(i32, adj_off));
                            }
                        },
                        .compare_flags_unsigned => {
                            return self.fail("TODO implement x86 ADD/SUB/CMP source compare flag (unsigned)", .{});
                        },
                        .compare_flags_signed => {
                            return self.fail("TODO implement x86 ADD/SUB/CMP source compare flag (signed)", .{});
                        },
                    }
                },
                .stack_offset => |off| {
                    switch (src_mcv) {
                        .none => unreachable,
                        .undef => return self.genSetStack(dst_ty, off, .undef),
                        .dead, .unreach => unreachable,
                        .ptr_stack_offset => unreachable,
                        .ptr_embedded_in_code => unreachable,
                        .register => |src_reg| {
                            try self.genX8664ModRMRegToStack(dst_ty, off, src_reg, mr + 0x1);
                        },
                        .immediate => |imm| {
                            _ = imm;
                            return self.fail("TODO implement x86 ADD/SUB/CMP source immediate", .{});
                        },
                        .embedded_in_code, .memory, .stack_offset => {
                            return self.fail("TODO implement x86 ADD/SUB/CMP source memory", .{});
                        },
                        .compare_flags_unsigned => {
                            return self.fail("TODO implement x86 ADD/SUB/CMP source compare flag (unsigned)", .{});
                        },
                        .compare_flags_signed => {
                            return self.fail("TODO implement x86 ADD/SUB/CMP source compare flag (signed)", .{});
                        },
                    }
                },
                .embedded_in_code, .memory => {
                    return self.fail("TODO implement x86 ADD/SUB/CMP destination memory", .{});
                },
            }
        }

        /// Performs integer multiplication between dst_mcv and src_mcv, storing the result in dst_mcv.
        fn genX8664Imul(
            self: *Self,
            dst_ty: Type,
            dst_mcv: MCValue,
            src_mcv: MCValue,
        ) !void {
            switch (dst_mcv) {
                .none => unreachable,
                .undef => unreachable,
                .dead, .unreach, .immediate => unreachable,
                .compare_flags_unsigned => unreachable,
                .compare_flags_signed => unreachable,
                .ptr_stack_offset => unreachable,
                .ptr_embedded_in_code => unreachable,
                .register => |dst_reg| {
                    switch (src_mcv) {
                        .none => unreachable,
                        .undef => try self.genSetReg(dst_ty, dst_reg, .undef),
                        .dead, .unreach => unreachable,
                        .ptr_stack_offset => unreachable,
                        .ptr_embedded_in_code => unreachable,
                        .register => |src_reg| {
                            // register, register
                            //
                            // Use the following imul opcode
                            // 0F AF /r: IMUL r32/64, r/m32/64
                            const abi_size = dst_ty.abiSize(self.target.*);
                            const encoder = try X8664Encoder.init(self.code, 4);
                            encoder.rex(.{
                                .w = abi_size == 8,
                                .r = dst_reg.isExtended(),
                                .b = src_reg.isExtended(),
                            });
                            encoder.opcode_2byte(0x0f, 0xaf);
                            encoder.modRm_direct(
                                dst_reg.low_id(),
                                src_reg.low_id(),
                            );
                        },
                        .immediate => |imm| {
                            // register, immediate:
                            // depends on size of immediate.
                            //
                            // immediate fits in i8:
                            // 6B /r ib: IMUL r32/64, r/m32/64, imm8
                            //
                            // immediate fits in i32:
                            // 69 /r id: IMUL r32/64, r/m32/64, imm32
                            //
                            // immediate is huge:
                            // split into 2 instructions
                            // 1) copy the 64 bit immediate into a tmp register
                            // 2) perform register,register mul
                            // 0F AF /r: IMUL r32/64, r/m32/64
                            if (math.minInt(i8) <= imm and imm <= math.maxInt(i8)) {
                                const abi_size = dst_ty.abiSize(self.target.*);
                                const encoder = try X8664Encoder.init(self.code, 4);
                                encoder.rex(.{
                                    .w = abi_size == 8,
                                    .r = dst_reg.isExtended(),
                                    .b = dst_reg.isExtended(),
                                });
                                encoder.opcode_1byte(0x6B);
                                encoder.modRm_direct(
                                    dst_reg.low_id(),
                                    dst_reg.low_id(),
                                );
                                encoder.imm8(@intCast(i8, imm));
                            } else if (math.minInt(i32) <= imm and imm <= math.maxInt(i32)) {
                                const abi_size = dst_ty.abiSize(self.target.*);
                                const encoder = try X8664Encoder.init(self.code, 7);
                                encoder.rex(.{
                                    .w = abi_size == 8,
                                    .r = dst_reg.isExtended(),
                                    .b = dst_reg.isExtended(),
                                });
                                encoder.opcode_1byte(0x69);
                                encoder.modRm_direct(
                                    dst_reg.low_id(),
                                    dst_reg.low_id(),
                                );
                                encoder.imm32(@intCast(i32, imm));
                            } else {
                                const src_reg = try self.copyToTmpRegister(dst_ty, src_mcv);
                                return self.genX8664Imul(dst_ty, dst_mcv, MCValue{ .register = src_reg });
                            }
                        },
                        .embedded_in_code, .memory, .stack_offset => {
                            return self.fail("TODO implement x86 multiply source memory", .{});
                        },
                        .compare_flags_unsigned => {
                            return self.fail("TODO implement x86 multiply source compare flag (unsigned)", .{});
                        },
                        .compare_flags_signed => {
                            return self.fail("TODO implement x86 multiply source compare flag (signed)", .{});
                        },
                    }
                },
                .stack_offset => |off| {
                    switch (src_mcv) {
                        .none => unreachable,
                        .undef => return self.genSetStack(dst_ty, off, .undef),
                        .dead, .unreach => unreachable,
                        .ptr_stack_offset => unreachable,
                        .ptr_embedded_in_code => unreachable,
                        .register => |src_reg| {
                            // copy dst to a register
                            const dst_reg = try self.copyToTmpRegister(dst_ty, dst_mcv);
                            // multiply into dst_reg
                            // register, register
                            // Use the following imul opcode
                            // 0F AF /r: IMUL r32/64, r/m32/64
                            const abi_size = dst_ty.abiSize(self.target.*);
                            const encoder = try X8664Encoder.init(self.code, 4);
                            encoder.rex(.{
                                .w = abi_size == 8,
                                .r = dst_reg.isExtended(),
                                .b = src_reg.isExtended(),
                            });
                            encoder.opcode_2byte(0x0f, 0xaf);
                            encoder.modRm_direct(
                                dst_reg.low_id(),
                                src_reg.low_id(),
                            );
                            // copy dst_reg back out
                            return self.genSetStack(dst_ty, off, MCValue{ .register = dst_reg });
                        },
                        .immediate => |imm| {
                            _ = imm;
                            return self.fail("TODO implement x86 multiply source immediate", .{});
                        },
                        .embedded_in_code, .memory, .stack_offset => {
                            return self.fail("TODO implement x86 multiply source memory", .{});
                        },
                        .compare_flags_unsigned => {
                            return self.fail("TODO implement x86 multiply source compare flag (unsigned)", .{});
                        },
                        .compare_flags_signed => {
                            return self.fail("TODO implement x86 multiply source compare flag (signed)", .{});
                        },
                    }
                },
                .embedded_in_code, .memory => {
                    return self.fail("TODO implement x86 multiply destination memory", .{});
                },
            }
        }

        fn genX8664ModRMRegToStack(self: *Self, ty: Type, off: u32, reg: Register, opcode: u8) !void {
            const abi_size = ty.abiSize(self.target.*);
            const adj_off = off + abi_size;
            if (off > math.maxInt(i32)) {
                return self.fail("stack offset too large", .{});
            }

            const i_adj_off = -@intCast(i32, adj_off);
            const encoder = try X8664Encoder.init(self.code, 7);
            encoder.rex(.{
                .w = abi_size == 8,
                .r = reg.isExtended(),
            });
            encoder.opcode_1byte(opcode);
            if (i_adj_off < std.math.maxInt(i8)) {
                // example: 48 89 55 7f           mov    QWORD PTR [rbp+0x7f],rdx
                encoder.modRm_indirectDisp8(
                    reg.low_id(),
                    Register.ebp.low_id(),
                );
                encoder.disp8(@intCast(i8, i_adj_off));
            } else {
                // example: 48 89 95 80 00 00 00  mov    QWORD PTR [rbp+0x80],rdx
                encoder.modRm_indirectDisp32(
                    reg.low_id(),
                    Register.ebp.low_id(),
                );
                encoder.disp32(i_adj_off);
            }
        }

        fn genArgDbgInfo(self: *Self, inst: Air.Inst.Index, mcv: MCValue) !void {
            const ty_str = self.air.instructions.items(.data)[inst].ty_str;
            const zir = &self.mod_fn.owner_decl.namespace.file_scope.zir;
            const name = zir.nullTerminatedString(ty_str.str);
            const name_with_null = name.ptr[0 .. name.len + 1];
            const ty = self.air.getRefType(ty_str.ty);

            switch (mcv) {
                .register => |reg| {
                    switch (self.debug_output) {
                        .dwarf => |dbg_out| {
                            try dbg_out.dbg_info.ensureCapacity(dbg_out.dbg_info.items.len + 3);
                            dbg_out.dbg_info.appendAssumeCapacity(link.File.Elf.abbrev_parameter);
                            dbg_out.dbg_info.appendSliceAssumeCapacity(&[2]u8{ // DW.AT_location, DW.FORM_exprloc
                                1, // ULEB128 dwarf expression length
                                reg.dwarfLocOp(),
                            });
                            try dbg_out.dbg_info.ensureCapacity(dbg_out.dbg_info.items.len + 5 + name_with_null.len);
                            try self.addDbgInfoTypeReloc(ty); // DW.AT_type,  DW.FORM_ref4
                            dbg_out.dbg_info.appendSliceAssumeCapacity(name_with_null); // DW.AT_name, DW.FORM_string
                        },
                        .none => {},
                    }
                },
                .stack_offset => |offset| {
                    switch (self.debug_output) {
                        .dwarf => |dbg_out| {
                            switch (arch) {
                                .arm, .armeb => {
                                    const abi_size = math.cast(u32, ty.abiSize(self.target.*)) catch {
                                        return self.fail("type '{}' too big to fit into stack frame", .{ty});
                                    };
                                    const adjusted_stack_offset = math.negateCast(offset + abi_size) catch {
                                        return self.fail("Stack offset too large for arguments", .{});
                                    };

                                    try dbg_out.dbg_info.append(link.File.Elf.abbrev_parameter);

                                    // Get length of the LEB128 stack offset
                                    var counting_writer = std.io.countingWriter(std.io.null_writer);
                                    leb128.writeILEB128(counting_writer.writer(), adjusted_stack_offset) catch unreachable;

                                    // DW.AT_location, DW.FORM_exprloc
                                    // ULEB128 dwarf expression length
                                    try leb128.writeULEB128(dbg_out.dbg_info.writer(), counting_writer.bytes_written + 1);
                                    try dbg_out.dbg_info.append(DW.OP_breg11);
                                    try leb128.writeILEB128(dbg_out.dbg_info.writer(), adjusted_stack_offset);

                                    try dbg_out.dbg_info.ensureCapacity(dbg_out.dbg_info.items.len + 5 + name_with_null.len);
                                    try self.addDbgInfoTypeReloc(ty); // DW.AT_type,  DW.FORM_ref4
                                    dbg_out.dbg_info.appendSliceAssumeCapacity(name_with_null); // DW.AT_name, DW.FORM_string
                                },
                                else => {},
                            }
                        },
                        .none => {},
                    }
                },
                else => {},
            }
        }

        fn airArg(self: *Self, inst: Air.Inst.Index) !void {
            const arg_index = self.arg_index;
            self.arg_index += 1;

            const ty = self.air.typeOfIndex(inst);

            const result = self.args[arg_index];
            const mcv = switch (arch) {
                // TODO support stack-only arguments on all target architectures
                .arm, .armeb, .aarch64, .aarch64_32, .aarch64_be => switch (result) {
                    // Copy registers to the stack
                    .register => |reg| blk: {
                        const abi_size = math.cast(u32, ty.abiSize(self.target.*)) catch {
                            return self.fail("type '{}' too big to fit into stack frame", .{ty});
                        };
                        const abi_align = ty.abiAlignment(self.target.*);
                        const stack_offset = try self.allocMem(inst, abi_size, abi_align);
                        try self.genSetStack(ty, stack_offset, MCValue{ .register = reg });

                        break :blk MCValue{ .stack_offset = stack_offset };
                    },
                    else => result,
                },
                else => result,
            };
            try self.genArgDbgInfo(inst, mcv);

            if (self.liveness.isUnused(inst))
                return self.finishAirBookkeeping();

            switch (mcv) {
                .register => |reg| {
                    self.register_manager.getRegAssumeFree(toCanonicalReg(reg), inst);
                },
                else => {},
            }

            return self.finishAir(inst, mcv, .{ .none, .none, .none });
        }

        fn airBreakpoint(self: *Self) !void {
            switch (arch) {
                .i386, .x86_64 => {
                    try self.code.append(0xcc); // int3
                },
                .riscv64 => {
                    mem.writeIntLittle(u32, try self.code.addManyAsArray(4), Instruction.ebreak.toU32());
                },
                .arm, .armeb => {
                    writeInt(u32, try self.code.addManyAsArray(4), Instruction.bkpt(0).toU32());
                },
                .aarch64 => {
                    mem.writeIntLittle(u32, try self.code.addManyAsArray(4), Instruction.brk(1).toU32());
                },
                else => return self.fail("TODO implement @breakpoint() for {}", .{self.target.cpu.arch}),
            }
            return self.finishAirBookkeeping();
        }

        fn airCall(self: *Self, inst: Air.Inst.Index) !void {
            const pl_op = self.air.instructions.items(.data)[inst].pl_op;
            const fn_ty = self.air.typeOf(pl_op.operand);
            const callee = pl_op.operand;
            const extra = self.air.extraData(Air.Call, pl_op.payload);
            const args = @bitCast([]const Air.Inst.Ref, self.air.extra[extra.end..][0..extra.data.args_len]);

            var info = try self.resolveCallingConventionValues(fn_ty);
            defer info.deinit(self);

            // Due to incremental compilation, how function calls are generated depends
            // on linking.
            if (self.bin_file.tag == link.File.Elf.base_tag or self.bin_file.tag == link.File.Coff.base_tag) {
                switch (arch) {
                    .x86_64 => {
                        for (info.args) |mc_arg, arg_i| {
                            const arg = args[arg_i];
                            const arg_ty = self.air.typeOf(arg);
                            const arg_mcv = try self.resolveInst(args[arg_i]);
                            // Here we do not use setRegOrMem even though the logic is similar, because
                            // the function call will move the stack pointer, so the offsets are different.
                            switch (mc_arg) {
                                .none => continue,
                                .register => |reg| {
                                    try self.register_manager.getReg(reg, null);
                                    try self.genSetReg(arg_ty, reg, arg_mcv);
                                },
                                .stack_offset => |off| {
                                    // Here we need to emit instructions like this:
                                    // mov     qword ptr [rsp + stack_offset], x
                                    try self.genSetStack(arg_ty, off, arg_mcv);
                                },
                                .ptr_stack_offset => {
                                    return self.fail("TODO implement calling with MCValue.ptr_stack_offset arg", .{});
                                },
                                .ptr_embedded_in_code => {
                                    return self.fail("TODO implement calling with MCValue.ptr_embedded_in_code arg", .{});
                                },
                                .undef => unreachable,
                                .immediate => unreachable,
                                .unreach => unreachable,
                                .dead => unreachable,
                                .embedded_in_code => unreachable,
                                .memory => unreachable,
                                .compare_flags_signed => unreachable,
                                .compare_flags_unsigned => unreachable,
                            }
                        }

                        if (self.air.value(callee)) |func_value| {
                            if (func_value.castTag(.function)) |func_payload| {
                                const func = func_payload.data;

                                const ptr_bits = self.target.cpu.arch.ptrBitWidth();
                                const ptr_bytes: u64 = @divExact(ptr_bits, 8);
                                const got_addr = if (self.bin_file.cast(link.File.Elf)) |elf_file| blk: {
                                    const got = &elf_file.program_headers.items[elf_file.phdr_got_index.?];
                                    break :blk @intCast(u32, got.p_vaddr + func.owner_decl.link.elf.offset_table_index * ptr_bytes);
                                } else if (self.bin_file.cast(link.File.Coff)) |coff_file|
                                    @intCast(u32, coff_file.offset_table_virtual_address + func.owner_decl.link.coff.offset_table_index * ptr_bytes)
                                else
                                    unreachable;

                                // ff 14 25 xx xx xx xx    call [addr]
                                try self.code.ensureCapacity(self.code.items.len + 7);
                                self.code.appendSliceAssumeCapacity(&[3]u8{ 0xff, 0x14, 0x25 });
                                mem.writeIntLittle(u32, self.code.addManyAsArrayAssumeCapacity(4), got_addr);
                            } else if (func_value.castTag(.extern_fn)) |_| {
                                return self.fail("TODO implement calling extern functions", .{});
                            } else {
                                return self.fail("TODO implement calling bitcasted functions", .{});
                            }
                        } else {
                            return self.fail("TODO implement calling runtime known function pointer", .{});
                        }
                    },
                    .riscv64 => {
                        if (info.args.len > 0) return self.fail("TODO implement fn args for {}", .{self.target.cpu.arch});

                        if (self.air.value(callee)) |func_value| {
                            if (func_value.castTag(.function)) |func_payload| {
                                const func = func_payload.data;

                                const ptr_bits = self.target.cpu.arch.ptrBitWidth();
                                const ptr_bytes: u64 = @divExact(ptr_bits, 8);
                                const got_addr = if (self.bin_file.cast(link.File.Elf)) |elf_file| blk: {
                                    const got = &elf_file.program_headers.items[elf_file.phdr_got_index.?];
                                    break :blk @intCast(u32, got.p_vaddr + func.owner_decl.link.elf.offset_table_index * ptr_bytes);
                                } else if (self.bin_file.cast(link.File.Coff)) |coff_file|
                                    coff_file.offset_table_virtual_address + func.owner_decl.link.coff.offset_table_index * ptr_bytes
                                else
                                    unreachable;

                                try self.genSetReg(Type.initTag(.usize), .ra, .{ .memory = got_addr });
                                mem.writeIntLittle(u32, try self.code.addManyAsArray(4), Instruction.jalr(.ra, 0, .ra).toU32());
                            } else if (func_value.castTag(.extern_fn)) |_| {
                                return self.fail("TODO implement calling extern functions", .{});
                            } else {
                                return self.fail("TODO implement calling bitcasted functions", .{});
                            }
                        } else {
                            return self.fail("TODO implement calling runtime known function pointer", .{});
                        }
                    },
                    .arm, .armeb => {
                        for (info.args) |mc_arg, arg_i| {
                            const arg = args[arg_i];
                            const arg_ty = self.air.typeOf(arg);
                            const arg_mcv = try self.resolveInst(args[arg_i]);

                            switch (mc_arg) {
                                .none => continue,
                                .undef => unreachable,
                                .immediate => unreachable,
                                .unreach => unreachable,
                                .dead => unreachable,
                                .embedded_in_code => unreachable,
                                .memory => unreachable,
                                .compare_flags_signed => unreachable,
                                .compare_flags_unsigned => unreachable,
                                .register => |reg| {
                                    try self.register_manager.getReg(reg, null);
                                    try self.genSetReg(arg_ty, reg, arg_mcv);
                                },
                                .stack_offset => {
                                    return self.fail("TODO implement calling with parameters in memory", .{});
                                },
                                .ptr_stack_offset => {
                                    return self.fail("TODO implement calling with MCValue.ptr_stack_offset arg", .{});
                                },
                                .ptr_embedded_in_code => {
                                    return self.fail("TODO implement calling with MCValue.ptr_embedded_in_code arg", .{});
                                },
                            }
                        }

                        if (self.air.value(callee)) |func_value| {
                            if (func_value.castTag(.function)) |func_payload| {
                                const func = func_payload.data;
                                const ptr_bits = self.target.cpu.arch.ptrBitWidth();
                                const ptr_bytes: u64 = @divExact(ptr_bits, 8);
                                const got_addr = if (self.bin_file.cast(link.File.Elf)) |elf_file| blk: {
                                    const got = &elf_file.program_headers.items[elf_file.phdr_got_index.?];
                                    break :blk @intCast(u32, got.p_vaddr + func.owner_decl.link.elf.offset_table_index * ptr_bytes);
                                } else if (self.bin_file.cast(link.File.Coff)) |coff_file|
                                    coff_file.offset_table_virtual_address + func.owner_decl.link.coff.offset_table_index * ptr_bytes
                                else
                                    unreachable;

                                try self.genSetReg(Type.initTag(.usize), .lr, .{ .memory = got_addr });

                                // TODO: add Instruction.supportedOn
                                // function for ARM
                                if (Target.arm.featureSetHas(self.target.cpu.features, .has_v5t)) {
                                    writeInt(u32, try self.code.addManyAsArray(4), Instruction.blx(.al, .lr).toU32());
                                } else {
                                    writeInt(u32, try self.code.addManyAsArray(4), Instruction.mov(.al, .lr, Instruction.Operand.reg(.pc, Instruction.Operand.Shift.none)).toU32());
                                    writeInt(u32, try self.code.addManyAsArray(4), Instruction.bx(.al, .lr).toU32());
                                }
                            } else if (func_value.castTag(.extern_fn)) |_| {
                                return self.fail("TODO implement calling extern functions", .{});
                            } else {
                                return self.fail("TODO implement calling bitcasted functions", .{});
                            }
                        } else {
                            return self.fail("TODO implement calling runtime known function pointer", .{});
                        }
                    },
                    .aarch64 => {
                        for (info.args) |mc_arg, arg_i| {
                            const arg = args[arg_i];
                            const arg_ty = self.air.typeOf(arg);
                            const arg_mcv = try self.resolveInst(args[arg_i]);

                            switch (mc_arg) {
                                .none => continue,
                                .undef => unreachable,
                                .immediate => unreachable,
                                .unreach => unreachable,
                                .dead => unreachable,
                                .embedded_in_code => unreachable,
                                .memory => unreachable,
                                .compare_flags_signed => unreachable,
                                .compare_flags_unsigned => unreachable,
                                .register => |reg| {
                                    try self.register_manager.getReg(reg, null);
                                    try self.genSetReg(arg_ty, reg, arg_mcv);
                                },
                                .stack_offset => {
                                    return self.fail("TODO implement calling with parameters in memory", .{});
                                },
                                .ptr_stack_offset => {
                                    return self.fail("TODO implement calling with MCValue.ptr_stack_offset arg", .{});
                                },
                                .ptr_embedded_in_code => {
                                    return self.fail("TODO implement calling with MCValue.ptr_embedded_in_code arg", .{});
                                },
                            }
                        }

                        if (self.air.value(callee)) |func_value| {
                            if (func_value.castTag(.function)) |func_payload| {
                                const func = func_payload.data;
                                const ptr_bits = self.target.cpu.arch.ptrBitWidth();
                                const ptr_bytes: u64 = @divExact(ptr_bits, 8);
                                const got_addr = if (self.bin_file.cast(link.File.Elf)) |elf_file| blk: {
                                    const got = &elf_file.program_headers.items[elf_file.phdr_got_index.?];
                                    break :blk @intCast(u32, got.p_vaddr + func.owner_decl.link.elf.offset_table_index * ptr_bytes);
                                } else if (self.bin_file.cast(link.File.Coff)) |coff_file|
                                    coff_file.offset_table_virtual_address + func.owner_decl.link.coff.offset_table_index * ptr_bytes
                                else
                                    unreachable;

                                try self.genSetReg(Type.initTag(.usize), .x30, .{ .memory = got_addr });

                                writeInt(u32, try self.code.addManyAsArray(4), Instruction.blr(.x30).toU32());
                            } else if (func_value.castTag(.extern_fn)) |_| {
                                return self.fail("TODO implement calling extern functions", .{});
                            } else {
                                return self.fail("TODO implement calling bitcasted functions", .{});
                            }
                        } else {
                            return self.fail("TODO implement calling runtime known function pointer", .{});
                        }
                    },
                    else => return self.fail("TODO implement call for {}", .{self.target.cpu.arch}),
                }
            } else if (self.bin_file.cast(link.File.MachO)) |macho_file| {
                for (info.args) |mc_arg, arg_i| {
                    const arg = args[arg_i];
                    const arg_ty = self.air.typeOf(arg);
                    const arg_mcv = try self.resolveInst(args[arg_i]);
                    // Here we do not use setRegOrMem even though the logic is similar, because
                    // the function call will move the stack pointer, so the offsets are different.
                    switch (mc_arg) {
                        .none => continue,
                        .register => |reg| {
                            // TODO prevent this macho if block to be generated for all archs
                            switch (arch) {
                                .x86_64, .aarch64 => try self.register_manager.getReg(reg, null),
                                else => unreachable,
                            }
                            try self.genSetReg(arg_ty, reg, arg_mcv);
                        },
                        .stack_offset => {
                            // Here we need to emit instructions like this:
                            // mov     qword ptr [rsp + stack_offset], x
                            return self.fail("TODO implement calling with parameters in memory", .{});
                        },
                        .ptr_stack_offset => {
                            return self.fail("TODO implement calling with MCValue.ptr_stack_offset arg", .{});
                        },
                        .ptr_embedded_in_code => {
                            return self.fail("TODO implement calling with MCValue.ptr_embedded_in_code arg", .{});
                        },
                        .undef => unreachable,
                        .immediate => unreachable,
                        .unreach => unreachable,
                        .dead => unreachable,
                        .embedded_in_code => unreachable,
                        .memory => unreachable,
                        .compare_flags_signed => unreachable,
                        .compare_flags_unsigned => unreachable,
                    }
                }

                if (self.air.value(callee)) |func_value| {
                    if (func_value.castTag(.function)) |func_payload| {
                        const func = func_payload.data;
                        const got_addr = blk: {
                            const seg = macho_file.load_commands.items[macho_file.data_const_segment_cmd_index.?].Segment;
                            const got = seg.sections.items[macho_file.got_section_index.?];
                            const got_index = macho_file.got_entries_map.get(.{
                                .where = .local,
                                .where_index = func.owner_decl.link.macho.local_sym_index,
                            }) orelse unreachable;
                            break :blk got.addr + got_index * @sizeOf(u64);
                        };
                        switch (arch) {
                            .x86_64 => {
                                try self.genSetReg(Type.initTag(.u64), .rax, .{ .memory = got_addr });
                                // callq *%rax
                                try self.code.ensureCapacity(self.code.items.len + 2);
                                self.code.appendSliceAssumeCapacity(&[2]u8{ 0xff, 0xd0 });
                            },
                            .aarch64 => {
                                try self.genSetReg(Type.initTag(.u64), .x30, .{ .memory = got_addr });
                                // blr x30
                                writeInt(u32, try self.code.addManyAsArray(4), Instruction.blr(.x30).toU32());
                            },
                            else => unreachable, // unsupported architecture on MachO
                        }
                    } else if (func_value.castTag(.extern_fn)) |func_payload| {
                        const decl = func_payload.data;
                        const where_index = try macho_file.addExternFn(mem.spanZ(decl.name));
                        const offset = blk: {
                            switch (arch) {
                                .x86_64 => {
                                    // callq
                                    try self.code.ensureCapacity(self.code.items.len + 5);
                                    self.code.appendSliceAssumeCapacity(&[5]u8{ 0xe8, 0x0, 0x0, 0x0, 0x0 });
                                    break :blk @intCast(u32, self.code.items.len) - 4;
                                },
                                .aarch64 => {
                                    const offset = @intCast(u32, self.code.items.len);
                                    // bl
                                    writeInt(u32, try self.code.addManyAsArray(4), Instruction.bl(0).toU32());
                                    break :blk offset;
                                },
                                else => unreachable, // unsupported architecture on MachO
                            }
                        };
                        // Add relocation to the decl.
                        try macho_file.active_decl.?.link.macho.relocs.append(self.bin_file.allocator, .{
                            .offset = offset,
                            .where = .import,
                            .where_index = where_index,
                            .payload = .{ .branch = .{
                                .arch = arch,
                            } },
                        });
                    } else {
                        return self.fail("TODO implement calling bitcasted functions", .{});
                    }
                } else {
                    return self.fail("TODO implement calling runtime known function pointer", .{});
                }
            } else if (self.bin_file.cast(link.File.Plan9)) |p9| {
                switch (arch) {
                    .x86_64 => {
                        for (info.args) |mc_arg, arg_i| {
                            const arg = args[arg_i];
                            const arg_ty = self.air.typeOf(arg);
                            const arg_mcv = try self.resolveInst(args[arg_i]);
                            // Here we do not use setRegOrMem even though the logic is similar, because
                            // the function call will move the stack pointer, so the offsets are different.
                            switch (mc_arg) {
                                .none => continue,
                                .register => |reg| {
                                    try self.register_manager.getReg(reg, null);
                                    try self.genSetReg(arg_ty, reg, arg_mcv);
                                },
                                .stack_offset => {
                                    // Here we need to emit instructions like this:
                                    // mov     qword ptr [rsp + stack_offset], x
                                    return self.fail("TODO implement calling with parameters in memory", .{});
                                },
                                .ptr_stack_offset => {
                                    return self.fail("TODO implement calling with MCValue.ptr_stack_offset arg", .{});
                                },
                                .ptr_embedded_in_code => {
                                    return self.fail("TODO implement calling with MCValue.ptr_embedded_in_code arg", .{});
                                },
                                .undef => unreachable,
                                .immediate => unreachable,
                                .unreach => unreachable,
                                .dead => unreachable,
                                .embedded_in_code => unreachable,
                                .memory => unreachable,
                                .compare_flags_signed => unreachable,
                                .compare_flags_unsigned => unreachable,
                            }
                        }
                        if (self.air.value(callee)) |func_value| {
                            if (func_value.castTag(.function)) |func_payload| {
                                const ptr_bits = self.target.cpu.arch.ptrBitWidth();
                                const ptr_bytes: u64 = @divExact(ptr_bits, 8);
                                const got_addr = p9.bases.data;
                                const got_index = func_payload.data.owner_decl.link.plan9.got_index.?;
                                // ff 14 25 xx xx xx xx    call [addr]
                                try self.code.ensureCapacity(self.code.items.len + 7);
                                self.code.appendSliceAssumeCapacity(&[3]u8{ 0xff, 0x14, 0x25 });
                                const fn_got_addr = got_addr + got_index * ptr_bytes;
                                mem.writeIntLittle(u32, self.code.addManyAsArrayAssumeCapacity(4), @intCast(u32, fn_got_addr));
                            } else return self.fail("TODO implement calling extern fn on plan9", .{});
                        } else {
                            return self.fail("TODO implement calling runtime known function pointer", .{});
                        }
                    },
                    .aarch64 => {
                        for (info.args) |mc_arg, arg_i| {
                            const arg = args[arg_i];
                            const arg_ty = self.air.typeOf(arg);
                            const arg_mcv = try self.resolveInst(args[arg_i]);

                            switch (mc_arg) {
                                .none => continue,
                                .undef => unreachable,
                                .immediate => unreachable,
                                .unreach => unreachable,
                                .dead => unreachable,
                                .embedded_in_code => unreachable,
                                .memory => unreachable,
                                .compare_flags_signed => unreachable,
                                .compare_flags_unsigned => unreachable,
                                .register => |reg| {
                                    try self.register_manager.getReg(reg, null);
                                    try self.genSetReg(arg_ty, reg, arg_mcv);
                                },
                                .stack_offset => {
                                    return self.fail("TODO implement calling with parameters in memory", .{});
                                },
                                .ptr_stack_offset => {
                                    return self.fail("TODO implement calling with MCValue.ptr_stack_offset arg", .{});
                                },
                                .ptr_embedded_in_code => {
                                    return self.fail("TODO implement calling with MCValue.ptr_embedded_in_code arg", .{});
                                },
                            }
                        }
                        if (self.air.value(callee)) |func_value| {
                            if (func_value.castTag(.function)) |func_payload| {
                                const ptr_bits = self.target.cpu.arch.ptrBitWidth();
                                const ptr_bytes: u64 = @divExact(ptr_bits, 8);
                                const got_addr = p9.bases.data;
                                const got_index = func_payload.data.owner_decl.link.plan9.got_index.?;
                                const fn_got_addr = got_addr + got_index * ptr_bytes;

                                try self.genSetReg(Type.initTag(.usize), .x30, .{ .memory = fn_got_addr });

                                writeInt(u32, try self.code.addManyAsArray(4), Instruction.blr(.x30).toU32());
                            } else if (func_value.castTag(.extern_fn)) |_| {
                                return self.fail("TODO implement calling extern functions", .{});
                            } else {
                                return self.fail("TODO implement calling bitcasted functions", .{});
                            }
                        } else {
                            return self.fail("TODO implement calling runtime known function pointer", .{});
                        }
                    },
                    else => return self.fail("TODO implement call on plan9 for {}", .{self.target.cpu.arch}),
                }
            } else unreachable;

            const result: MCValue = result: {
                switch (info.return_value) {
                    .register => |reg| {
                        if (Register.allocIndex(reg) == null) {
                            // Save function return value in a callee saved register
                            break :result try self.copyToNewRegister(inst, info.return_value);
                        }
                    },
                    else => {},
                }
                break :result info.return_value;
            };

            if (args.len <= Liveness.bpi - 2) {
                var buf = [1]Air.Inst.Ref{.none} ** (Liveness.bpi - 1);
                buf[0] = callee;
                std.mem.copy(Air.Inst.Ref, buf[1..], args);
                return self.finishAir(inst, result, buf);
            }
            var bt = try self.iterateBigTomb(inst, 1 + args.len);
            bt.feed(callee);
            for (args) |arg| {
                bt.feed(arg);
            }
            return bt.finishAir(result);
        }

        fn airRef(self: *Self, inst: Air.Inst.Index) !void {
            const ty_op = self.air.instructions.items(.data)[inst].ty_op;
            const result: MCValue = if (self.liveness.isUnused(inst)) .dead else result: {
                const operand_ty = self.air.typeOf(ty_op.operand);
                const operand = try self.resolveInst(ty_op.operand);
                switch (operand) {
                    .unreach => unreachable,
                    .dead => unreachable,
                    .none => break :result MCValue{ .none = {} },

                    .immediate,
                    .register,
                    .ptr_stack_offset,
                    .ptr_embedded_in_code,
                    .compare_flags_unsigned,
                    .compare_flags_signed,
                    => {
                        const stack_offset = try self.allocMemPtr(inst);
                        try self.genSetStack(operand_ty, stack_offset, operand);
                        break :result MCValue{ .ptr_stack_offset = stack_offset };
                    },

                    .stack_offset => |offset| break :result MCValue{ .ptr_stack_offset = offset },
                    .embedded_in_code => |offset| break :result MCValue{ .ptr_embedded_in_code = offset },
                    .memory => |vaddr| break :result MCValue{ .immediate = vaddr },

                    .undef => return self.fail("TODO implement ref on an undefined value", .{}),
                }
            };
            return self.finishAir(inst, result, .{ ty_op.operand, .none, .none });
        }

        fn ret(self: *Self, mcv: MCValue) !void {
            const ret_ty = self.fn_type.fnReturnType();
            try self.setRegOrMem(ret_ty, self.ret_mcv, mcv);
            switch (arch) {
                .i386 => {
                    try self.code.append(0xc3); // ret
                },
                .x86_64 => {
                    // TODO when implementing defer, this will need to jump to the appropriate defer expression.
                    // TODO optimization opportunity: figure out when we can emit this as a 2 byte instruction
                    // which is available if the jump is 127 bytes or less forward.
                    try self.code.resize(self.code.items.len + 5);
                    self.code.items[self.code.items.len - 5] = 0xe9; // jmp rel32
                    try self.exitlude_jump_relocs.append(self.gpa, self.code.items.len - 4);
                },
                .riscv64 => {
                    mem.writeIntLittle(u32, try self.code.addManyAsArray(4), Instruction.jalr(.zero, 0, .ra).toU32());
                },
                .arm, .armeb => {
                    // Just add space for an instruction, patch this later
                    try self.code.resize(self.code.items.len + 4);
                    try self.exitlude_jump_relocs.append(self.gpa, self.code.items.len - 4);
                },
                .aarch64 => {
                    // Just add space for an instruction, patch this later
                    try self.code.resize(self.code.items.len + 4);
                    try self.exitlude_jump_relocs.append(self.gpa, self.code.items.len - 4);
                },
                else => return self.fail("TODO implement return for {}", .{self.target.cpu.arch}),
            }
        }

        fn airRet(self: *Self, inst: Air.Inst.Index) !void {
            const un_op = self.air.instructions.items(.data)[inst].un_op;
            const operand = try self.resolveInst(un_op);
            try self.ret(operand);
            return self.finishAir(inst, .dead, .{ un_op, .none, .none });
        }

        fn airCmp(self: *Self, inst: Air.Inst.Index, op: math.CompareOperator) !void {
            const bin_op = self.air.instructions.items(.data)[inst].bin_op;
            if (self.liveness.isUnused(inst))
                return self.finishAir(inst, .dead, .{ bin_op.lhs, bin_op.rhs, .none });
            const ty = self.air.typeOf(bin_op.lhs);
            assert(ty.eql(self.air.typeOf(bin_op.rhs)));
            if (ty.zigTypeTag() == .ErrorSet)
                return self.fail("TODO implement cmp for errors", .{});

            const lhs = try self.resolveInst(bin_op.lhs);
            const rhs = try self.resolveInst(bin_op.rhs);
            const result: MCValue = switch (arch) {
                .x86_64 => result: {
                    try self.code.ensureCapacity(self.code.items.len + 8);

                    // There are 2 operands, destination and source.
                    // Either one, but not both, can be a memory operand.
                    // Source operand can be an immediate, 8 bits or 32 bits.
                    const dst_mcv = if (lhs.isImmediate() or (lhs.isMemory() and rhs.isMemory()))
                        try self.copyToNewRegister(inst, lhs)
                    else
                        lhs;
                    // This instruction supports only signed 32-bit immediates at most.
                    const src_mcv = try self.limitImmediateType(bin_op.rhs, i32);

                    try self.genX8664BinMathCode(Type.initTag(.bool), dst_mcv, src_mcv, 7, 0x38);
                    const info = ty.intInfo(self.target.*);
                    break :result switch (info.signedness) {
                        .signed => MCValue{ .compare_flags_signed = op },
                        .unsigned => MCValue{ .compare_flags_unsigned = op },
                    };
                },
                .arm, .armeb => result: {
                    const lhs_is_register = lhs == .register;
                    const rhs_is_register = rhs == .register;
                    // lhs should always be a register
                    const rhs_should_be_register = try self.armOperandShouldBeRegister(rhs);

                    var lhs_mcv = lhs;
                    var rhs_mcv = rhs;

                    // Allocate registers
                    if (rhs_should_be_register) {
                        if (!lhs_is_register and !rhs_is_register) {
                            const regs = try self.register_manager.allocRegs(2, .{
                                Air.refToIndex(bin_op.rhs).?, Air.refToIndex(bin_op.lhs).?,
                            }, &.{});
                            lhs_mcv = MCValue{ .register = regs[0] };
                            rhs_mcv = MCValue{ .register = regs[1] };
                        } else if (!rhs_is_register) {
                            rhs_mcv = MCValue{ .register = try self.register_manager.allocReg(Air.refToIndex(bin_op.rhs).?, &.{}) };
                        }
                    }
                    if (!lhs_is_register) {
                        lhs_mcv = MCValue{ .register = try self.register_manager.allocReg(Air.refToIndex(bin_op.lhs).?, &.{}) };
                    }

                    // Move the operands to the newly allocated registers
                    const branch = &self.branch_stack.items[self.branch_stack.items.len - 1];
                    if (lhs_mcv == .register and !lhs_is_register) {
                        try self.genSetReg(ty, lhs_mcv.register, lhs);
                        branch.inst_table.putAssumeCapacity(Air.refToIndex(bin_op.lhs).?, lhs);
                    }
                    if (rhs_mcv == .register and !rhs_is_register) {
                        try self.genSetReg(ty, rhs_mcv.register, rhs);
                        branch.inst_table.putAssumeCapacity(Air.refToIndex(bin_op.rhs).?, rhs);
                    }

                    // The destination register is not present in the cmp instruction
                    try self.genArmBinOpCode(undefined, lhs_mcv, rhs_mcv, false, .cmp_eq);

                    const info = ty.intInfo(self.target.*);
                    break :result switch (info.signedness) {
                        .signed => MCValue{ .compare_flags_signed = op },
                        .unsigned => MCValue{ .compare_flags_unsigned = op },
                    };
                },
                else => return self.fail("TODO implement cmp for {}", .{self.target.cpu.arch}),
            };
            return self.finishAir(inst, result, .{ bin_op.lhs, bin_op.rhs, .none });
        }

        fn airDbgStmt(self: *Self, inst: Air.Inst.Index) !void {
            const dbg_stmt = self.air.instructions.items(.data)[inst].dbg_stmt;
            try self.dbgAdvancePCAndLine(dbg_stmt.line, dbg_stmt.column);
            return self.finishAirBookkeeping();
        }

        fn airCondBr(self: *Self, inst: Air.Inst.Index) !void {
            const pl_op = self.air.instructions.items(.data)[inst].pl_op;
            const cond = try self.resolveInst(pl_op.operand);
            const extra = self.air.extraData(Air.CondBr, pl_op.payload);
            const then_body = self.air.extra[extra.end..][0..extra.data.then_body_len];
            const else_body = self.air.extra[extra.end + then_body.len ..][0..extra.data.else_body_len];
            const liveness_condbr = self.liveness.getCondBr(inst);

            const reloc: Reloc = switch (arch) {
                .i386, .x86_64 => reloc: {
                    try self.code.ensureCapacity(self.code.items.len + 6);

                    const opcode: u8 = switch (cond) {
                        .compare_flags_signed => |cmp_op| blk: {
                            // Here we map to the opposite opcode because the jump is to the false branch.
                            const opcode: u8 = switch (cmp_op) {
                                .gte => 0x8c,
                                .gt => 0x8e,
                                .neq => 0x84,
                                .lt => 0x8d,
                                .lte => 0x8f,
                                .eq => 0x85,
                            };
                            break :blk opcode;
                        },
                        .compare_flags_unsigned => |cmp_op| blk: {
                            // Here we map to the opposite opcode because the jump is to the false branch.
                            const opcode: u8 = switch (cmp_op) {
                                .gte => 0x82,
                                .gt => 0x86,
                                .neq => 0x84,
                                .lt => 0x83,
                                .lte => 0x87,
                                .eq => 0x85,
                            };
                            break :blk opcode;
                        },
                        .register => |reg| blk: {
                            // test reg, 1
                            // TODO detect al, ax, eax
                            const encoder = try X8664Encoder.init(self.code, 4);
                            encoder.rex(.{
                                // TODO audit this codegen: we force w = true here to make
                                // the value affect the big register
                                .w = true,
                                .b = reg.isExtended(),
                            });
                            encoder.opcode_1byte(0xf6);
                            encoder.modRm_direct(
                                0,
                                reg.low_id(),
                            );
                            encoder.disp8(1);
                            break :blk 0x84;
                        },
                        else => return self.fail("TODO implement condbr {s} when condition is {s}", .{ self.target.cpu.arch, @tagName(cond) }),
                    };
                    self.code.appendSliceAssumeCapacity(&[_]u8{ 0x0f, opcode });
                    const reloc = Reloc{ .rel32 = self.code.items.len };
                    self.code.items.len += 4;
                    break :reloc reloc;
                },
                .arm, .armeb => reloc: {
                    const condition: Condition = switch (cond) {
                        .compare_flags_signed => |cmp_op| blk: {
                            // Here we map to the opposite condition because the jump is to the false branch.
                            const condition = Condition.fromCompareOperatorSigned(cmp_op);
                            break :blk condition.negate();
                        },
                        .compare_flags_unsigned => |cmp_op| blk: {
                            // Here we map to the opposite condition because the jump is to the false branch.
                            const condition = Condition.fromCompareOperatorUnsigned(cmp_op);
                            break :blk condition.negate();
                        },
                        .register => |reg| blk: {
                            // cmp reg, 1
                            // bne ...
                            const op = Instruction.Operand.imm(1, 0);
                            writeInt(u32, try self.code.addManyAsArray(4), Instruction.cmp(.al, reg, op).toU32());
                            break :blk .ne;
                        },
                        else => return self.fail("TODO implement condbr {} when condition is {s}", .{ self.target.cpu.arch, @tagName(cond) }),
                    };

                    const reloc = Reloc{
                        .arm_branch = .{
                            .pos = self.code.items.len,
                            .cond = condition,
                        },
                    };
                    try self.code.resize(self.code.items.len + 4);
                    break :reloc reloc;
                },
                else => return self.fail("TODO implement condbr {}", .{self.target.cpu.arch}),
            };

            // Capture the state of register and stack allocation state so that we can revert to it.
            const parent_next_stack_offset = self.next_stack_offset;
            const parent_free_registers = self.register_manager.free_registers;
            var parent_stack = try self.stack.clone(self.gpa);
            defer parent_stack.deinit(self.gpa);
            const parent_registers = self.register_manager.registers;

            try self.branch_stack.append(.{});

            try self.ensureProcessDeathCapacity(liveness_condbr.then_deaths.len);
            for (liveness_condbr.then_deaths) |operand| {
                self.processDeath(operand);
            }
            try self.genBody(then_body);

            // Revert to the previous register and stack allocation state.

            var saved_then_branch = self.branch_stack.pop();
            defer saved_then_branch.deinit(self.gpa);

            self.register_manager.registers = parent_registers;

            self.stack.deinit(self.gpa);
            self.stack = parent_stack;
            parent_stack = .{};

            self.next_stack_offset = parent_next_stack_offset;
            self.register_manager.free_registers = parent_free_registers;

            try self.performReloc(reloc);
            const else_branch = self.branch_stack.addOneAssumeCapacity();
            else_branch.* = .{};

            try self.ensureProcessDeathCapacity(liveness_condbr.else_deaths.len);
            for (liveness_condbr.else_deaths) |operand| {
                self.processDeath(operand);
            }
            try self.genBody(else_body);

            // At this point, each branch will possibly have conflicting values for where
            // each instruction is stored. They agree, however, on which instructions are alive/dead.
            // We use the first ("then") branch as canonical, and here emit
            // instructions into the second ("else") branch to make it conform.
            // We continue respect the data structure semantic guarantees of the else_branch so
            // that we can use all the code emitting abstractions. This is why at the bottom we
            // assert that parent_branch.free_registers equals the saved_then_branch.free_registers
            // rather than assigning it.
            const parent_branch = &self.branch_stack.items[self.branch_stack.items.len - 2];
            try parent_branch.inst_table.ensureUnusedCapacity(self.gpa, else_branch.inst_table.count());

            const else_slice = else_branch.inst_table.entries.slice();
            const else_keys = else_slice.items(.key);
            const else_values = else_slice.items(.value);
            for (else_keys) |else_key, else_idx| {
                const else_value = else_values[else_idx];
                const canon_mcv = if (saved_then_branch.inst_table.fetchSwapRemove(else_key)) |then_entry| blk: {
                    // The instruction's MCValue is overridden in both branches.
                    parent_branch.inst_table.putAssumeCapacity(else_key, then_entry.value);
                    if (else_value == .dead) {
                        assert(then_entry.value == .dead);
                        continue;
                    }
                    break :blk then_entry.value;
                } else blk: {
                    if (else_value == .dead)
                        continue;
                    // The instruction is only overridden in the else branch.
                    var i: usize = self.branch_stack.items.len - 2;
                    while (true) {
                        i -= 1; // If this overflows, the question is: why wasn't the instruction marked dead?
                        if (self.branch_stack.items[i].inst_table.get(else_key)) |mcv| {
                            assert(mcv != .dead);
                            break :blk mcv;
                        }
                    }
                };
                log.debug("consolidating else_entry {d} {}=>{}", .{ else_key, else_value, canon_mcv });
                // TODO make sure the destination stack offset / register does not already have something
                // going on there.
                try self.setRegOrMem(self.air.typeOfIndex(else_key), canon_mcv, else_value);
                // TODO track the new register / stack allocation
            }
            try parent_branch.inst_table.ensureUnusedCapacity(self.gpa, saved_then_branch.inst_table.count());
            const then_slice = saved_then_branch.inst_table.entries.slice();
            const then_keys = then_slice.items(.key);
            const then_values = then_slice.items(.value);
            for (then_keys) |then_key, then_idx| {
                const then_value = then_values[then_idx];
                // We already deleted the items from this table that matched the else_branch.
                // So these are all instructions that are only overridden in the then branch.
                parent_branch.inst_table.putAssumeCapacity(then_key, then_value);
                if (then_value == .dead)
                    continue;
                const parent_mcv = blk: {
                    var i: usize = self.branch_stack.items.len - 2;
                    while (true) {
                        i -= 1;
                        if (self.branch_stack.items[i].inst_table.get(then_key)) |mcv| {
                            assert(mcv != .dead);
                            break :blk mcv;
                        }
                    }
                };
                log.debug("consolidating then_entry {d} {}=>{}", .{ then_key, parent_mcv, then_value });
                // TODO make sure the destination stack offset / register does not already have something
                // going on there.
                try self.setRegOrMem(self.air.typeOfIndex(then_key), parent_mcv, then_value);
                // TODO track the new register / stack allocation
            }

            self.branch_stack.pop().deinit(self.gpa);

            return self.finishAir(inst, .unreach, .{ pl_op.operand, .none, .none });
        }

        fn isNull(self: *Self, operand: MCValue) !MCValue {
            _ = operand;
            // Here you can specialize this instruction if it makes sense to, otherwise the default
            // will call isNonNull and invert the result.
            switch (arch) {
                else => return self.fail("TODO call isNonNull and invert the result", .{}),
            }
        }

        fn isNonNull(self: *Self, operand: MCValue) !MCValue {
            _ = operand;
            // Here you can specialize this instruction if it makes sense to, otherwise the default
            // will call isNull and invert the result.
            switch (arch) {
                else => return self.fail("TODO call isNull and invert the result", .{}),
            }
        }

        fn isErr(self: *Self, operand: MCValue) !MCValue {
            _ = operand;
            // Here you can specialize this instruction if it makes sense to, otherwise the default
            // will call isNonNull and invert the result.
            switch (arch) {
                else => return self.fail("TODO call isNonErr and invert the result", .{}),
            }
        }

        fn isNonErr(self: *Self, operand: MCValue) !MCValue {
            _ = operand;
            // Here you can specialize this instruction if it makes sense to, otherwise the default
            // will call isNull and invert the result.
            switch (arch) {
                else => return self.fail("TODO call isErr and invert the result", .{}),
            }
        }

        fn airIsNull(self: *Self, inst: Air.Inst.Index) !void {
            const un_op = self.air.instructions.items(.data)[inst].un_op;
            const result: MCValue = if (self.liveness.isUnused(inst)) .dead else result: {
                const operand = try self.resolveInst(un_op);
                break :result try self.isNull(operand);
            };
            return self.finishAir(inst, result, .{ un_op, .none, .none });
        }

        fn airIsNullPtr(self: *Self, inst: Air.Inst.Index) !void {
            const un_op = self.air.instructions.items(.data)[inst].un_op;
            const result: MCValue = if (self.liveness.isUnused(inst)) .dead else result: {
                const operand_ptr = try self.resolveInst(un_op);
                const operand: MCValue = blk: {
                    if (self.reuseOperand(inst, un_op, 0, operand_ptr)) {
                        // The MCValue that holds the pointer can be re-used as the value.
                        break :blk operand_ptr;
                    } else {
                        break :blk try self.allocRegOrMem(inst, true);
                    }
                };
                try self.load(operand, operand_ptr, self.air.typeOf(un_op));
                break :result try self.isNull(operand);
            };
            return self.finishAir(inst, result, .{ un_op, .none, .none });
        }

        fn airIsNonNull(self: *Self, inst: Air.Inst.Index) !void {
            const un_op = self.air.instructions.items(.data)[inst].un_op;
            const result: MCValue = if (self.liveness.isUnused(inst)) .dead else result: {
                const operand = try self.resolveInst(un_op);
                break :result try self.isNonNull(operand);
            };
            return self.finishAir(inst, result, .{ un_op, .none, .none });
        }

        fn airIsNonNullPtr(self: *Self, inst: Air.Inst.Index) !void {
            const un_op = self.air.instructions.items(.data)[inst].un_op;
            const result: MCValue = if (self.liveness.isUnused(inst)) .dead else result: {
                const operand_ptr = try self.resolveInst(un_op);
                const operand: MCValue = blk: {
                    if (self.reuseOperand(inst, un_op, 0, operand_ptr)) {
                        // The MCValue that holds the pointer can be re-used as the value.
                        break :blk operand_ptr;
                    } else {
                        break :blk try self.allocRegOrMem(inst, true);
                    }
                };
                try self.load(operand, operand_ptr, self.air.typeOf(un_op));
                break :result try self.isNonNull(operand);
            };
            return self.finishAir(inst, result, .{ un_op, .none, .none });
        }

        fn airIsErr(self: *Self, inst: Air.Inst.Index) !void {
            const un_op = self.air.instructions.items(.data)[inst].un_op;
            const result: MCValue = if (self.liveness.isUnused(inst)) .dead else result: {
                const operand = try self.resolveInst(un_op);
                break :result try self.isErr(operand);
            };
            return self.finishAir(inst, result, .{ un_op, .none, .none });
        }

        fn airIsErrPtr(self: *Self, inst: Air.Inst.Index) !void {
            const un_op = self.air.instructions.items(.data)[inst].un_op;
            const result: MCValue = if (self.liveness.isUnused(inst)) .dead else result: {
                const operand_ptr = try self.resolveInst(un_op);
                const operand: MCValue = blk: {
                    if (self.reuseOperand(inst, un_op, 0, operand_ptr)) {
                        // The MCValue that holds the pointer can be re-used as the value.
                        break :blk operand_ptr;
                    } else {
                        break :blk try self.allocRegOrMem(inst, true);
                    }
                };
                try self.load(operand, operand_ptr, self.air.typeOf(un_op));
                break :result try self.isErr(operand);
            };
            return self.finishAir(inst, result, .{ un_op, .none, .none });
        }

        fn airIsNonErr(self: *Self, inst: Air.Inst.Index) !void {
            const un_op = self.air.instructions.items(.data)[inst].un_op;
            const result: MCValue = if (self.liveness.isUnused(inst)) .dead else result: {
                const operand = try self.resolveInst(un_op);
                break :result try self.isNonErr(operand);
            };
            return self.finishAir(inst, result, .{ un_op, .none, .none });
        }

        fn airIsNonErrPtr(self: *Self, inst: Air.Inst.Index) !void {
            const un_op = self.air.instructions.items(.data)[inst].un_op;
            const result: MCValue = if (self.liveness.isUnused(inst)) .dead else result: {
                const operand_ptr = try self.resolveInst(un_op);
                const operand: MCValue = blk: {
                    if (self.reuseOperand(inst, un_op, 0, operand_ptr)) {
                        // The MCValue that holds the pointer can be re-used as the value.
                        break :blk operand_ptr;
                    } else {
                        break :blk try self.allocRegOrMem(inst, true);
                    }
                };
                try self.load(operand, operand_ptr, self.air.typeOf(un_op));
                break :result try self.isNonErr(operand);
            };
            return self.finishAir(inst, result, .{ un_op, .none, .none });
        }

        fn airLoop(self: *Self, inst: Air.Inst.Index) !void {
            // A loop is a setup to be able to jump back to the beginning.
            const ty_pl = self.air.instructions.items(.data)[inst].ty_pl;
            const loop = self.air.extraData(Air.Block, ty_pl.payload);
            const body = self.air.extra[loop.end..][0..loop.data.body_len];
            const start_index = self.code.items.len;
            try self.genBody(body);
            try self.jump(start_index);
            return self.finishAirBookkeeping();
        }

        /// Send control flow to the `index` of `self.code`.
        fn jump(self: *Self, index: usize) !void {
            switch (arch) {
                .i386, .x86_64 => {
                    try self.code.ensureCapacity(self.code.items.len + 5);
                    if (math.cast(i8, @intCast(i32, index) - (@intCast(i32, self.code.items.len + 2)))) |delta| {
                        self.code.appendAssumeCapacity(0xeb); // jmp rel8
                        self.code.appendAssumeCapacity(@bitCast(u8, delta));
                    } else |_| {
                        const delta = @intCast(i32, index) - (@intCast(i32, self.code.items.len + 5));
                        self.code.appendAssumeCapacity(0xe9); // jmp rel32
                        mem.writeIntLittle(i32, self.code.addManyAsArrayAssumeCapacity(4), delta);
                    }
                },
                .arm, .armeb => {
                    if (math.cast(i26, @intCast(i32, index) - @intCast(i32, self.code.items.len + 8))) |delta| {
                        writeInt(u32, try self.code.addManyAsArray(4), Instruction.b(.al, delta).toU32());
                    } else |_| {
                        return self.fail("TODO: enable larger branch offset", .{});
                    }
                },
                .aarch64, .aarch64_be, .aarch64_32 => {
                    if (math.cast(i28, @intCast(i32, index) - @intCast(i32, self.code.items.len + 8))) |delta| {
                        writeInt(u32, try self.code.addManyAsArray(4), Instruction.b(delta).toU32());
                    } else |_| {
                        return self.fail("TODO: enable larger branch offset", .{});
                    }
                },
                else => return self.fail("TODO implement jump for {}", .{self.target.cpu.arch}),
            }
        }

        fn airBlock(self: *Self, inst: Air.Inst.Index) !void {
            try self.blocks.putNoClobber(self.gpa, inst, .{
                // A block is a setup to be able to jump to the end.
                .relocs = .{},
                // It also acts as a receptical for break operands.
                // Here we use `MCValue.none` to represent a null value so that the first
                // break instruction will choose a MCValue for the block result and overwrite
                // this field. Following break instructions will use that MCValue to put their
                // block results.
                .mcv = MCValue{ .none = {} },
            });
            const block_data = self.blocks.getPtr(inst).?;
            defer block_data.relocs.deinit(self.gpa);

            const ty_pl = self.air.instructions.items(.data)[inst].ty_pl;
            const extra = self.air.extraData(Air.Block, ty_pl.payload);
            const body = self.air.extra[extra.end..][0..extra.data.body_len];
            try self.genBody(body);

            for (block_data.relocs.items) |reloc| try self.performReloc(reloc);

            const result = @bitCast(MCValue, block_data.mcv);
            return self.finishAir(inst, result, .{ .none, .none, .none });
        }

        fn airSwitch(self: *Self, inst: Air.Inst.Index) !void {
            const pl_op = self.air.instructions.items(.data)[inst].pl_op;
            const condition = pl_op.operand;
            switch (arch) {
                else => return self.fail("TODO airSwitch for {}", .{self.target.cpu.arch}),
            }
            return self.finishAir(inst, .dead, .{ condition, .none, .none });
        }

        fn performReloc(self: *Self, reloc: Reloc) !void {
            switch (reloc) {
                .rel32 => |pos| {
                    const amt = self.code.items.len - (pos + 4);
                    // Here it would be tempting to implement testing for amt == 0 and then elide the
                    // jump. However, that will cause a problem because other jumps may assume that they
                    // can jump to this code. Or maybe I didn't understand something when I was debugging.
                    // It could be worth another look. Anyway, that's why that isn't done here. Probably the
                    // best place to elide jumps will be in semantic analysis, by inlining blocks that only
                    // only have 1 break instruction.
                    const s32_amt = math.cast(i32, amt) catch
                        return self.fail("unable to perform relocation: jump too far", .{});
                    mem.writeIntLittle(i32, self.code.items[pos..][0..4], s32_amt);
                },
                .arm_branch => |info| {
                    switch (arch) {
                        .arm, .armeb => {
                            const amt = @intCast(i32, self.code.items.len) - @intCast(i32, info.pos + 8);
                            if (math.cast(i26, amt)) |delta| {
                                writeInt(u32, self.code.items[info.pos..][0..4], Instruction.b(info.cond, delta).toU32());
                            } else |_| {
                                return self.fail("TODO: enable larger branch offset", .{});
                            }
                        },
                        else => unreachable, // attempting to perfrom an ARM relocation on a non-ARM target arch
                    }
                },
            }
        }

        fn airBr(self: *Self, inst: Air.Inst.Index) !void {
            const branch = self.air.instructions.items(.data)[inst].br;
            try self.br(branch.block_inst, branch.operand);
            return self.finishAir(inst, .dead, .{ branch.operand, .none, .none });
        }

        fn airBoolOp(self: *Self, inst: Air.Inst.Index) !void {
            const bin_op = self.air.instructions.items(.data)[inst].bin_op;
            const air_tags = self.air.instructions.items(.tag);
            const result: MCValue = if (self.liveness.isUnused(inst)) .dead else switch (arch) {
                .x86_64 => switch (air_tags[inst]) {
                    // lhs AND rhs
                    .bool_and => try self.genX8664BinMath(inst, bin_op.lhs, bin_op.rhs),
                    // lhs OR rhs
                    .bool_or => try self.genX8664BinMath(inst, bin_op.lhs, bin_op.rhs),
                    else => unreachable, // Not a boolean operation
                },
                .arm, .armeb => switch (air_tags[inst]) {
                    .bool_and => try self.genArmBinOp(inst, bin_op.lhs, bin_op.rhs, .bool_and),
                    .bool_or => try self.genArmBinOp(inst, bin_op.lhs, bin_op.rhs, .bool_or),
                    else => unreachable, // Not a boolean operation
                },
                else => return self.fail("TODO implement boolean operations for {}", .{self.target.cpu.arch}),
            };
            return self.finishAir(inst, result, .{ bin_op.lhs, bin_op.rhs, .none });
        }

        fn br(self: *Self, block: Air.Inst.Index, operand: Air.Inst.Ref) !void {
            const block_data = self.blocks.getPtr(block).?;

            if (self.air.typeOf(operand).hasCodeGenBits()) {
                const operand_mcv = try self.resolveInst(operand);
                const block_mcv = block_data.mcv;
                if (block_mcv == .none) {
                    block_data.mcv = operand_mcv;
                } else {
                    try self.setRegOrMem(self.air.typeOfIndex(block), block_mcv, operand_mcv);
                }
            }
            return self.brVoid(block);
        }

        fn brVoid(self: *Self, block: Air.Inst.Index) !void {
            const block_data = self.blocks.getPtr(block).?;

            // Emit a jump with a relocation. It will be patched up after the block ends.
            try block_data.relocs.ensureCapacity(self.gpa, block_data.relocs.items.len + 1);

            switch (arch) {
                .i386, .x86_64 => {
                    // TODO optimization opportunity: figure out when we can emit this as a 2 byte instruction
                    // which is available if the jump is 127 bytes or less forward.
                    try self.code.resize(self.code.items.len + 5);
                    self.code.items[self.code.items.len - 5] = 0xe9; // jmp rel32
                    // Leave the jump offset undefined
                    block_data.relocs.appendAssumeCapacity(.{ .rel32 = self.code.items.len - 4 });
                },
                .arm, .armeb => {
                    try self.code.resize(self.code.items.len + 4);
                    block_data.relocs.appendAssumeCapacity(.{
                        .arm_branch = .{
                            .pos = self.code.items.len - 4,
                            .cond = .al,
                        },
                    });
                },
                else => return self.fail("TODO implement brvoid for {}", .{self.target.cpu.arch}),
            }
        }

        fn airAsm(self: *Self, inst: Air.Inst.Index) !void {
            const air_datas = self.air.instructions.items(.data);
            const air_extra = self.air.extraData(Air.Asm, air_datas[inst].ty_pl.payload);
            const zir = self.mod_fn.owner_decl.namespace.file_scope.zir;
            const extended = zir.instructions.items(.data)[air_extra.data.zir_index].extended;
            const zir_extra = zir.extraData(Zir.Inst.Asm, extended.operand);
            const asm_source = zir.nullTerminatedString(zir_extra.data.asm_source);
            const outputs_len = @truncate(u5, extended.small);
            const args_len = @truncate(u5, extended.small >> 5);
            const clobbers_len = @truncate(u5, extended.small >> 10);
            _ = clobbers_len; // TODO honor these
            const is_volatile = @truncate(u1, extended.small >> 15) != 0;
            const outputs = @bitCast([]const Air.Inst.Ref, self.air.extra[air_extra.end..][0..outputs_len]);
            const args = @bitCast([]const Air.Inst.Ref, self.air.extra[air_extra.end + outputs.len ..][0..args_len]);

            if (outputs_len > 1) {
                return self.fail("TODO implement codegen for asm with more than 1 output", .{});
            }
            var extra_i: usize = zir_extra.end;
            const output_constraint: ?[]const u8 = out: {
                var i: usize = 0;
                while (i < outputs_len) : (i += 1) {
                    const output = zir.extraData(Zir.Inst.Asm.Output, extra_i);
                    extra_i = output.end;
                    break :out zir.nullTerminatedString(output.data.constraint);
                }
                break :out null;
            };

            const dead = !is_volatile and self.liveness.isUnused(inst);
            const result: MCValue = if (dead) .dead else switch (arch) {
                .arm, .armeb => result: {
                    for (args) |arg| {
                        const input = zir.extraData(Zir.Inst.Asm.Input, extra_i);
                        extra_i = input.end;
                        const constraint = zir.nullTerminatedString(input.data.constraint);

                        if (constraint.len < 3 or constraint[0] != '{' or constraint[constraint.len - 1] != '}') {
                            return self.fail("unrecognized asm input constraint: '{s}'", .{constraint});
                        }
                        const reg_name = constraint[1 .. constraint.len - 1];
                        const reg = parseRegName(reg_name) orelse
                            return self.fail("unrecognized register: '{s}'", .{reg_name});

                        const arg_mcv = try self.resolveInst(arg);
                        try self.register_manager.getReg(reg, null);
                        try self.genSetReg(self.air.typeOf(arg), reg, arg_mcv);
                    }

                    if (mem.eql(u8, asm_source, "svc #0")) {
                        writeInt(u32, try self.code.addManyAsArray(4), Instruction.svc(.al, 0).toU32());
                    } else {
                        return self.fail("TODO implement support for more arm assembly instructions", .{});
                    }

                    if (output_constraint) |output| {
                        if (output.len < 4 or output[0] != '=' or output[1] != '{' or output[output.len - 1] != '}') {
                            return self.fail("unrecognized asm output constraint: '{s}'", .{output});
                        }
                        const reg_name = output[2 .. output.len - 1];
                        const reg = parseRegName(reg_name) orelse
                            return self.fail("unrecognized register: '{s}'", .{reg_name});

                        break :result MCValue{ .register = reg };
                    } else {
                        break :result MCValue{ .none = {} };
                    }
                },
                .aarch64 => result: {
                    for (args) |arg| {
                        const input = zir.extraData(Zir.Inst.Asm.Input, extra_i);
                        extra_i = input.end;
                        const constraint = zir.nullTerminatedString(input.data.constraint);

                        if (constraint.len < 3 or constraint[0] != '{' or constraint[constraint.len - 1] != '}') {
                            return self.fail("unrecognized asm input constraint: '{s}'", .{constraint});
                        }
                        const reg_name = constraint[1 .. constraint.len - 1];
                        const reg = parseRegName(reg_name) orelse
                            return self.fail("unrecognized register: '{s}'", .{reg_name});

                        const arg_mcv = try self.resolveInst(arg);
                        try self.register_manager.getReg(reg, null);
                        try self.genSetReg(self.air.typeOf(arg), reg, arg_mcv);
                    }

                    if (mem.eql(u8, asm_source, "svc #0")) {
                        mem.writeIntLittle(u32, try self.code.addManyAsArray(4), Instruction.svc(0x0).toU32());
                    } else if (mem.eql(u8, asm_source, "svc #0x80")) {
                        mem.writeIntLittle(u32, try self.code.addManyAsArray(4), Instruction.svc(0x80).toU32());
                    } else {
                        return self.fail("TODO implement support for more aarch64 assembly instructions", .{});
                    }

                    if (output_constraint) |output| {
                        if (output.len < 4 or output[0] != '=' or output[1] != '{' or output[output.len - 1] != '}') {
                            return self.fail("unrecognized asm output constraint: '{s}'", .{output});
                        }
                        const reg_name = output[2 .. output.len - 1];
                        const reg = parseRegName(reg_name) orelse
                            return self.fail("unrecognized register: '{s}'", .{reg_name});
                        break :result MCValue{ .register = reg };
                    } else {
                        break :result MCValue{ .none = {} };
                    }
                },
                .riscv64 => result: {
                    for (args) |arg| {
                        const input = zir.extraData(Zir.Inst.Asm.Input, extra_i);
                        extra_i = input.end;
                        const constraint = zir.nullTerminatedString(input.data.constraint);

                        if (constraint.len < 3 or constraint[0] != '{' or constraint[constraint.len - 1] != '}') {
                            return self.fail("unrecognized asm input constraint: '{s}'", .{constraint});
                        }
                        const reg_name = constraint[1 .. constraint.len - 1];
                        const reg = parseRegName(reg_name) orelse
                            return self.fail("unrecognized register: '{s}'", .{reg_name});

                        const arg_mcv = try self.resolveInst(arg);
                        try self.register_manager.getReg(reg, null);
                        try self.genSetReg(self.air.typeOf(arg), reg, arg_mcv);
                    }

                    if (mem.eql(u8, asm_source, "ecall")) {
                        mem.writeIntLittle(u32, try self.code.addManyAsArray(4), Instruction.ecall.toU32());
                    } else {
                        return self.fail("TODO implement support for more riscv64 assembly instructions", .{});
                    }

                    if (output_constraint) |output| {
                        if (output.len < 4 or output[0] != '=' or output[1] != '{' or output[output.len - 1] != '}') {
                            return self.fail("unrecognized asm output constraint: '{s}'", .{output});
                        }
                        const reg_name = output[2 .. output.len - 1];
                        const reg = parseRegName(reg_name) orelse
                            return self.fail("unrecognized register: '{s}'", .{reg_name});
                        break :result MCValue{ .register = reg };
                    } else {
                        break :result MCValue{ .none = {} };
                    }
                },
                .x86_64, .i386 => result: {
                    for (args) |arg| {
                        const input = zir.extraData(Zir.Inst.Asm.Input, extra_i);
                        extra_i = input.end;
                        const constraint = zir.nullTerminatedString(input.data.constraint);

                        if (constraint.len < 3 or constraint[0] != '{' or constraint[constraint.len - 1] != '}') {
                            return self.fail("unrecognized asm input constraint: '{s}'", .{constraint});
                        }
                        const reg_name = constraint[1 .. constraint.len - 1];
                        const reg = parseRegName(reg_name) orelse
                            return self.fail("unrecognized register: '{s}'", .{reg_name});

                        const arg_mcv = try self.resolveInst(arg);
                        try self.register_manager.getReg(reg, null);
                        try self.genSetReg(self.air.typeOf(arg), reg, arg_mcv);
                    }

                    {
                        var iter = std.mem.tokenize(asm_source, "\n\r");
                        while (iter.next()) |ins| {
                            if (mem.eql(u8, ins, "syscall")) {
                                try self.code.appendSlice(&[_]u8{ 0x0f, 0x05 });
                            } else if (mem.indexOf(u8, ins, "push")) |_| {
                                const arg = ins[4..];
                                if (mem.indexOf(u8, arg, "$")) |l| {
                                    const n = std.fmt.parseInt(u8, ins[4 + l + 1 ..], 10) catch return self.fail("TODO implement more inline asm int parsing", .{});
                                    try self.code.appendSlice(&.{ 0x6a, n });
                                } else if (mem.indexOf(u8, arg, "%%")) |l| {
                                    const reg_name = ins[4 + l + 2 ..];
                                    const reg = parseRegName(reg_name) orelse
                                        return self.fail("unrecognized register: '{s}'", .{reg_name});
                                    const low_id: u8 = reg.low_id();
                                    if (reg.isExtended()) {
                                        try self.code.appendSlice(&.{ 0x41, 0b1010000 | low_id });
                                    } else {
                                        try self.code.append(0b1010000 | low_id);
                                    }
                                } else return self.fail("TODO more push operands", .{});
                            } else if (mem.indexOf(u8, ins, "pop")) |_| {
                                const arg = ins[3..];
                                if (mem.indexOf(u8, arg, "%%")) |l| {
                                    const reg_name = ins[3 + l + 2 ..];
                                    const reg = parseRegName(reg_name) orelse
                                        return self.fail("unrecognized register: '{s}'", .{reg_name});
                                    const low_id: u8 = reg.low_id();
                                    if (reg.isExtended()) {
                                        try self.code.appendSlice(&.{ 0x41, 0b1011000 | low_id });
                                    } else {
                                        try self.code.append(0b1011000 | low_id);
                                    }
                                } else return self.fail("TODO more pop operands", .{});
                            } else {
                                return self.fail("TODO implement support for more x86 assembly instructions", .{});
                            }
                        }
                    }

                    if (output_constraint) |output| {
                        if (output.len < 4 or output[0] != '=' or output[1] != '{' or output[output.len - 1] != '}') {
                            return self.fail("unrecognized asm output constraint: '{s}'", .{output});
                        }
                        const reg_name = output[2 .. output.len - 1];
                        const reg = parseRegName(reg_name) orelse
                            return self.fail("unrecognized register: '{s}'", .{reg_name});
                        break :result MCValue{ .register = reg };
                    } else {
                        break :result MCValue{ .none = {} };
                    }
                },
                else => return self.fail("TODO implement inline asm support for more architectures", .{}),
            };
            if (outputs.len + args.len <= Liveness.bpi - 1) {
                var buf = [1]Air.Inst.Ref{.none} ** (Liveness.bpi - 1);
                std.mem.copy(Air.Inst.Ref, &buf, outputs);
                std.mem.copy(Air.Inst.Ref, buf[outputs.len..], args);
                return self.finishAir(inst, result, buf);
            }
            var bt = try self.iterateBigTomb(inst, outputs.len + args.len);
            for (outputs) |output| {
                bt.feed(output);
            }
            for (args) |arg| {
                bt.feed(arg);
            }
            return bt.finishAir(result);
        }

        fn iterateBigTomb(self: *Self, inst: Air.Inst.Index, operand_count: usize) !BigTomb {
            try self.ensureProcessDeathCapacity(operand_count + 1);
            return BigTomb{
                .function = self,
                .inst = inst,
                .tomb_bits = self.liveness.getTombBits(inst),
                .big_tomb_bits = self.liveness.special.get(inst) orelse 0,
                .bit_index = 0,
            };
        }

        /// Sets the value without any modifications to register allocation metadata or stack allocation metadata.
        fn setRegOrMem(self: *Self, ty: Type, loc: MCValue, val: MCValue) !void {
            switch (loc) {
                .none => return,
                .register => |reg| return self.genSetReg(ty, reg, val),
                .stack_offset => |off| return self.genSetStack(ty, off, val),
                .memory => {
                    return self.fail("TODO implement setRegOrMem for memory", .{});
                },
                else => unreachable,
            }
        }

        fn genSetStack(self: *Self, ty: Type, stack_offset: u32, mcv: MCValue) InnerError!void {
            switch (arch) {
                .arm, .armeb => switch (mcv) {
                    .dead => unreachable,
                    .ptr_stack_offset => unreachable,
                    .ptr_embedded_in_code => unreachable,
                    .unreach, .none => return, // Nothing to do.
                    .undef => {
                        if (!self.wantSafety())
                            return; // The already existing value will do just fine.
                        // TODO Upgrade this to a memset call when we have that available.
                        switch (ty.abiSize(self.target.*)) {
                            1 => return self.genSetStack(ty, stack_offset, .{ .immediate = 0xaa }),
                            2 => return self.genSetStack(ty, stack_offset, .{ .immediate = 0xaaaa }),
                            4 => return self.genSetStack(ty, stack_offset, .{ .immediate = 0xaaaaaaaa }),
                            8 => return self.genSetStack(ty, stack_offset, .{ .immediate = 0xaaaaaaaaaaaaaaaa }),
                            else => return self.fail("TODO implement memset", .{}),
                        }
                    },
                    .compare_flags_unsigned => |op| {
                        _ = op;
                        return self.fail("TODO implement set stack variable with compare flags value (unsigned)", .{});
                    },
                    .compare_flags_signed => |op| {
                        _ = op;
                        return self.fail("TODO implement set stack variable with compare flags value (signed)", .{});
                    },
                    .immediate => {
                        const reg = try self.copyToTmpRegister(ty, mcv);
                        return self.genSetStack(ty, stack_offset, MCValue{ .register = reg });
                    },
                    .embedded_in_code => |code_offset| {
                        _ = code_offset;
                        return self.fail("TODO implement set stack variable from embedded_in_code", .{});
                    },
                    .register => |reg| {
                        const abi_size = ty.abiSize(self.target.*);
                        const adj_off = stack_offset + abi_size;

                        switch (abi_size) {
                            1, 4 => {
                                const offset = if (math.cast(u12, adj_off)) |imm| blk: {
                                    break :blk Instruction.Offset.imm(imm);
                                } else |_| Instruction.Offset.reg(try self.copyToTmpRegister(Type.initTag(.u32), MCValue{ .immediate = adj_off }), 0);
                                const str = switch (abi_size) {
                                    1 => Instruction.strb,
                                    4 => Instruction.str,
                                    else => unreachable,
                                };

                                writeInt(u32, try self.code.addManyAsArray(4), str(.al, reg, .fp, .{
                                    .offset = offset,
                                    .positive = false,
                                }).toU32());
                            },
                            2 => {
                                const offset = if (adj_off <= math.maxInt(u8)) blk: {
                                    break :blk Instruction.ExtraLoadStoreOffset.imm(@intCast(u8, adj_off));
                                } else Instruction.ExtraLoadStoreOffset.reg(try self.copyToTmpRegister(Type.initTag(.u32), MCValue{ .immediate = adj_off }));

                                writeInt(u32, try self.code.addManyAsArray(4), Instruction.strh(.al, reg, .fp, .{
                                    .offset = offset,
                                    .positive = false,
                                }).toU32());
                            },
                            else => return self.fail("TODO implement storing other types abi_size={}", .{abi_size}),
                        }
                    },
                    .memory => |vaddr| {
                        _ = vaddr;
                        return self.fail("TODO implement set stack variable from memory vaddr", .{});
                    },
                    .stack_offset => |off| {
                        if (stack_offset == off)
                            return; // Copy stack variable to itself; nothing to do.

                        const reg = try self.copyToTmpRegister(ty, mcv);
                        return self.genSetStack(ty, stack_offset, MCValue{ .register = reg });
                    },
                },
                .x86_64 => switch (mcv) {
                    .dead => unreachable,
                    .ptr_stack_offset => unreachable,
                    .ptr_embedded_in_code => unreachable,
                    .unreach, .none => return, // Nothing to do.
                    .undef => {
                        if (!self.wantSafety())
                            return; // The already existing value will do just fine.
                        // TODO Upgrade this to a memset call when we have that available.
                        switch (ty.abiSize(self.target.*)) {
                            1 => return self.genSetStack(ty, stack_offset, .{ .immediate = 0xaa }),
                            2 => return self.genSetStack(ty, stack_offset, .{ .immediate = 0xaaaa }),
                            4 => return self.genSetStack(ty, stack_offset, .{ .immediate = 0xaaaaaaaa }),
                            8 => return self.genSetStack(ty, stack_offset, .{ .immediate = 0xaaaaaaaaaaaaaaaa }),
                            else => return self.fail("TODO implement memset", .{}),
                        }
                    },
                    .compare_flags_unsigned => |op| {
                        _ = op;
                        return self.fail("TODO implement set stack variable with compare flags value (unsigned)", .{});
                    },
                    .compare_flags_signed => |op| {
                        _ = op;
                        return self.fail("TODO implement set stack variable with compare flags value (signed)", .{});
                    },
                    .immediate => |x_big| {
                        const abi_size = ty.abiSize(self.target.*);
                        const adj_off = stack_offset + abi_size;
                        if (adj_off > 128) {
                            return self.fail("TODO implement set stack variable with large stack offset", .{});
                        }
                        try self.code.ensureCapacity(self.code.items.len + 8);
                        switch (abi_size) {
                            1 => {
                                return self.fail("TODO implement set abi_size=1 stack variable with immediate", .{});
                            },
                            2 => {
                                return self.fail("TODO implement set abi_size=2 stack variable with immediate", .{});
                            },
                            4 => {
                                const x = @intCast(u32, x_big);
                                // We have a positive stack offset value but we want a twos complement negative
                                // offset from rbp, which is at the top of the stack frame.
                                const negative_offset = @intCast(i8, -@intCast(i32, adj_off));
                                const twos_comp = @bitCast(u8, negative_offset);
                                // mov    DWORD PTR [rbp+offset], immediate
                                self.code.appendSliceAssumeCapacity(&[_]u8{ 0xc7, 0x45, twos_comp });
                                mem.writeIntLittle(u32, self.code.addManyAsArrayAssumeCapacity(4), x);
                            },
                            8 => {
                                // We have a positive stack offset value but we want a twos complement negative
                                // offset from rbp, which is at the top of the stack frame.
                                const negative_offset = @intCast(i8, -@intCast(i32, adj_off));
                                const twos_comp = @bitCast(u8, negative_offset);

                                // 64 bit write to memory would take two mov's anyways so we
                                // insted just use two 32 bit writes to avoid register allocation
                                try self.code.ensureCapacity(self.code.items.len + 14);
                                var buf: [8]u8 = undefined;
                                mem.writeIntLittle(u64, &buf, x_big);

                                // mov    DWORD PTR [rbp+offset+4], immediate
                                self.code.appendSliceAssumeCapacity(&[_]u8{ 0xc7, 0x45, twos_comp + 4 });
                                self.code.appendSliceAssumeCapacity(buf[4..8]);

                                // mov    DWORD PTR [rbp+offset], immediate
                                self.code.appendSliceAssumeCapacity(&[_]u8{ 0xc7, 0x45, twos_comp });
                                self.code.appendSliceAssumeCapacity(buf[0..4]);
                            },
                            else => {
                                return self.fail("TODO implement set abi_size=large stack variable with immediate", .{});
                            },
                        }
                    },
                    .embedded_in_code => {
                        // TODO this and `.stack_offset` below need to get improved to support types greater than
                        // register size, and do general memcpy
                        const reg = try self.copyToTmpRegister(ty, mcv);
                        return self.genSetStack(ty, stack_offset, MCValue{ .register = reg });
                    },
                    .register => |reg| {
                        try self.genX8664ModRMRegToStack(ty, stack_offset, reg, 0x89);
                    },
                    .memory => |vaddr| {
                        _ = vaddr;
                        return self.fail("TODO implement set stack variable from memory vaddr", .{});
                    },
                    .stack_offset => |off| {
                        // TODO this and `.embedded_in_code` above need to get improved to support types greater than
                        // register size, and do general memcpy

                        if (stack_offset == off)
                            return; // Copy stack variable to itself; nothing to do.

                        const reg = try self.copyToTmpRegister(ty, mcv);
                        return self.genSetStack(ty, stack_offset, MCValue{ .register = reg });
                    },
                },
                .aarch64, .aarch64_be, .aarch64_32 => switch (mcv) {
                    .dead => unreachable,
                    .ptr_stack_offset => unreachable,
                    .ptr_embedded_in_code => unreachable,
                    .unreach, .none => return, // Nothing to do.
                    .undef => {
                        if (!self.wantSafety())
                            return; // The already existing value will do just fine.
                        // TODO Upgrade this to a memset call when we have that available.
                        switch (ty.abiSize(self.target.*)) {
                            1 => return self.genSetStack(ty, stack_offset, .{ .immediate = 0xaa }),
                            2 => return self.genSetStack(ty, stack_offset, .{ .immediate = 0xaaaa }),
                            4 => return self.genSetStack(ty, stack_offset, .{ .immediate = 0xaaaaaaaa }),
                            8 => return self.genSetStack(ty, stack_offset, .{ .immediate = 0xaaaaaaaaaaaaaaaa }),
                            else => return self.fail("TODO implement memset", .{}),
                        }
                    },
                    .compare_flags_unsigned => |op| {
                        _ = op;
                        return self.fail("TODO implement set stack variable with compare flags value (unsigned)", .{});
                    },
                    .compare_flags_signed => |op| {
                        _ = op;
                        return self.fail("TODO implement set stack variable with compare flags value (signed)", .{});
                    },
                    .immediate => {
                        const reg = try self.copyToTmpRegister(ty, mcv);
                        return self.genSetStack(ty, stack_offset, MCValue{ .register = reg });
                    },
                    .embedded_in_code => |code_offset| {
                        _ = code_offset;
                        return self.fail("TODO implement set stack variable from embedded_in_code", .{});
                    },
                    .register => |reg| {
                        const abi_size = ty.abiSize(self.target.*);
                        const adj_off = stack_offset + abi_size;

                        switch (abi_size) {
                            1, 2, 4, 8 => {
                                const offset = if (math.cast(i9, adj_off)) |imm|
                                    Instruction.LoadStoreOffset.imm_post_index(-imm)
                                else |_|
                                    Instruction.LoadStoreOffset.reg(try self.copyToTmpRegister(Type.initTag(.u64), MCValue{ .immediate = adj_off }));
                                const rn: Register = switch (arch) {
                                    .aarch64, .aarch64_be => .x29,
                                    .aarch64_32 => .w29,
                                    else => unreachable,
                                };
                                const str = switch (abi_size) {
                                    1 => Instruction.strb,
                                    2 => Instruction.strh,
                                    4, 8 => Instruction.str,
                                    else => unreachable, // unexpected abi size
                                };

                                writeInt(u32, try self.code.addManyAsArray(4), str(reg, rn, .{
                                    .offset = offset,
                                }).toU32());
                            },
                            else => return self.fail("TODO implement storing other types abi_size={}", .{abi_size}),
                        }
                    },
                    .memory => |vaddr| {
                        _ = vaddr;
                        return self.fail("TODO implement set stack variable from memory vaddr", .{});
                    },
                    .stack_offset => |off| {
                        if (stack_offset == off)
                            return; // Copy stack variable to itself; nothing to do.

                        const reg = try self.copyToTmpRegister(ty, mcv);
                        return self.genSetStack(ty, stack_offset, MCValue{ .register = reg });
                    },
                },
                else => return self.fail("TODO implement getSetStack for {}", .{self.target.cpu.arch}),
            }
        }

        fn genSetReg(self: *Self, ty: Type, reg: Register, mcv: MCValue) InnerError!void {
            switch (arch) {
                .arm, .armeb => switch (mcv) {
                    .dead => unreachable,
                    .ptr_stack_offset => unreachable,
                    .ptr_embedded_in_code => unreachable,
                    .unreach, .none => return, // Nothing to do.
                    .undef => {
                        if (!self.wantSafety())
                            return; // The already existing value will do just fine.
                        // Write the debug undefined value.
                        return self.genSetReg(ty, reg, .{ .immediate = 0xaaaaaaaa });
                    },
                    .compare_flags_unsigned,
                    .compare_flags_signed,
                    => |op| {
                        const condition = switch (mcv) {
                            .compare_flags_unsigned => Condition.fromCompareOperatorUnsigned(op),
                            .compare_flags_signed => Condition.fromCompareOperatorSigned(op),
                            else => unreachable,
                        };

                        // mov reg, 0
                        // moveq reg, 1
                        const zero = Instruction.Operand.imm(0, 0);
                        const one = Instruction.Operand.imm(1, 0);
                        writeInt(u32, try self.code.addManyAsArray(4), Instruction.mov(.al, reg, zero).toU32());
                        writeInt(u32, try self.code.addManyAsArray(4), Instruction.mov(condition, reg, one).toU32());
                    },
                    .immediate => |x| {
                        if (x > math.maxInt(u32)) return self.fail("ARM registers are 32-bit wide", .{});

                        if (Instruction.Operand.fromU32(@intCast(u32, x))) |op| {
                            writeInt(u32, try self.code.addManyAsArray(4), Instruction.mov(.al, reg, op).toU32());
                        } else if (Instruction.Operand.fromU32(~@intCast(u32, x))) |op| {
                            writeInt(u32, try self.code.addManyAsArray(4), Instruction.mvn(.al, reg, op).toU32());
                        } else if (x <= math.maxInt(u16)) {
                            if (Target.arm.featureSetHas(self.target.cpu.features, .has_v7)) {
                                writeInt(u32, try self.code.addManyAsArray(4), Instruction.movw(.al, reg, @intCast(u16, x)).toU32());
                            } else {
                                writeInt(u32, try self.code.addManyAsArray(4), Instruction.mov(.al, reg, Instruction.Operand.imm(@truncate(u8, x), 0)).toU32());
                                writeInt(u32, try self.code.addManyAsArray(4), Instruction.orr(.al, reg, reg, Instruction.Operand.imm(@truncate(u8, x >> 8), 12)).toU32());
                            }
                        } else {
                            // TODO write constant to code and load
                            // relative to pc
                            if (Target.arm.featureSetHas(self.target.cpu.features, .has_v7)) {
                                // immediate: 0xaaaabbbb
                                // movw reg, #0xbbbb
                                // movt reg, #0xaaaa
                                writeInt(u32, try self.code.addManyAsArray(4), Instruction.movw(.al, reg, @truncate(u16, x)).toU32());
                                writeInt(u32, try self.code.addManyAsArray(4), Instruction.movt(.al, reg, @truncate(u16, x >> 16)).toU32());
                            } else {
                                // immediate: 0xaabbccdd
                                // mov reg, #0xaa
                                // orr reg, reg, #0xbb, 24
                                // orr reg, reg, #0xcc, 16
                                // orr reg, reg, #0xdd, 8
                                writeInt(u32, try self.code.addManyAsArray(4), Instruction.mov(.al, reg, Instruction.Operand.imm(@truncate(u8, x), 0)).toU32());
                                writeInt(u32, try self.code.addManyAsArray(4), Instruction.orr(.al, reg, reg, Instruction.Operand.imm(@truncate(u8, x >> 8), 12)).toU32());
                                writeInt(u32, try self.code.addManyAsArray(4), Instruction.orr(.al, reg, reg, Instruction.Operand.imm(@truncate(u8, x >> 16), 8)).toU32());
                                writeInt(u32, try self.code.addManyAsArray(4), Instruction.orr(.al, reg, reg, Instruction.Operand.imm(@truncate(u8, x >> 24), 4)).toU32());
                            }
                        }
                    },
                    .register => |src_reg| {
                        // If the registers are the same, nothing to do.
                        if (src_reg.id() == reg.id())
                            return;

                        // mov reg, src_reg
                        writeInt(u32, try self.code.addManyAsArray(4), Instruction.mov(.al, reg, Instruction.Operand.reg(src_reg, Instruction.Operand.Shift.none)).toU32());
                    },
                    .memory => |addr| {
                        // The value is in memory at a hard-coded address.
                        // If the type is a pointer, it means the pointer address is at this memory location.
                        try self.genSetReg(ty, reg, .{ .immediate = addr });
                        writeInt(u32, try self.code.addManyAsArray(4), Instruction.ldr(.al, reg, reg, .{ .offset = Instruction.Offset.none }).toU32());
                    },
                    .stack_offset => |unadjusted_off| {
                        // TODO: maybe addressing from sp instead of fp
                        const abi_size = ty.abiSize(self.target.*);
                        const adj_off = unadjusted_off + abi_size;

                        switch (abi_size) {
                            1, 4 => {
                                const offset = if (adj_off <= math.maxInt(u12)) blk: {
                                    break :blk Instruction.Offset.imm(@intCast(u12, adj_off));
                                } else Instruction.Offset.reg(try self.copyToTmpRegister(Type.initTag(.u32), MCValue{ .immediate = adj_off }), 0);
                                const ldr = switch (abi_size) {
                                    1 => Instruction.ldrb,
                                    4 => Instruction.ldr,
                                    else => unreachable,
                                };

                                writeInt(u32, try self.code.addManyAsArray(4), ldr(.al, reg, .fp, .{
                                    .offset = offset,
                                    .positive = false,
                                }).toU32());
                            },
                            2 => {
                                const offset = if (adj_off <= math.maxInt(u8)) blk: {
                                    break :blk Instruction.ExtraLoadStoreOffset.imm(@intCast(u8, adj_off));
                                } else Instruction.ExtraLoadStoreOffset.reg(try self.copyToTmpRegister(Type.initTag(.u32), MCValue{ .immediate = adj_off }));

                                writeInt(u32, try self.code.addManyAsArray(4), Instruction.ldrh(.al, reg, .fp, .{
                                    .offset = offset,
                                    .positive = false,
                                }).toU32());
                            },
                            else => return self.fail("TODO a type of size {} is not allowed in a register", .{abi_size}),
                        }
                    },
                    else => return self.fail("TODO implement getSetReg for arm {}", .{mcv}),
                },
                .aarch64 => switch (mcv) {
                    .dead => unreachable,
                    .ptr_stack_offset => unreachable,
                    .ptr_embedded_in_code => unreachable,
                    .unreach, .none => return, // Nothing to do.
                    .undef => {
                        if (!self.wantSafety())
                            return; // The already existing value will do just fine.
                        // Write the debug undefined value.
                        switch (reg.size()) {
                            32 => return self.genSetReg(ty, reg, .{ .immediate = 0xaaaaaaaa }),
                            64 => return self.genSetReg(ty, reg, .{ .immediate = 0xaaaaaaaaaaaaaaaa }),
                            else => unreachable, // unexpected register size
                        }
                    },
                    .immediate => |x| {
                        if (x <= math.maxInt(u16)) {
                            mem.writeIntLittle(u32, try self.code.addManyAsArray(4), Instruction.movz(reg, @intCast(u16, x), 0).toU32());
                        } else if (x <= math.maxInt(u32)) {
                            mem.writeIntLittle(u32, try self.code.addManyAsArray(4), Instruction.movz(reg, @truncate(u16, x), 0).toU32());
                            mem.writeIntLittle(u32, try self.code.addManyAsArray(4), Instruction.movk(reg, @intCast(u16, x >> 16), 16).toU32());
                        } else if (x <= math.maxInt(u32)) {
                            mem.writeIntLittle(u32, try self.code.addManyAsArray(4), Instruction.movz(reg, @truncate(u16, x), 0).toU32());
                            mem.writeIntLittle(u32, try self.code.addManyAsArray(4), Instruction.movk(reg, @truncate(u16, x >> 16), 16).toU32());
                            mem.writeIntLittle(u32, try self.code.addManyAsArray(4), Instruction.movk(reg, @intCast(u16, x >> 32), 32).toU32());
                        } else {
                            mem.writeIntLittle(u32, try self.code.addManyAsArray(4), Instruction.movz(reg, @truncate(u16, x), 0).toU32());
                            mem.writeIntLittle(u32, try self.code.addManyAsArray(4), Instruction.movk(reg, @truncate(u16, x >> 16), 16).toU32());
                            mem.writeIntLittle(u32, try self.code.addManyAsArray(4), Instruction.movk(reg, @truncate(u16, x >> 32), 32).toU32());
                            mem.writeIntLittle(u32, try self.code.addManyAsArray(4), Instruction.movk(reg, @intCast(u16, x >> 48), 48).toU32());
                        }
                    },
                    .register => |src_reg| {
                        // If the registers are the same, nothing to do.
                        if (src_reg.id() == reg.id())
                            return;

                        // mov reg, src_reg
                        writeInt(u32, try self.code.addManyAsArray(4), Instruction.orr(
                            reg,
                            .xzr,
                            src_reg,
                            Instruction.Shift.none,
                        ).toU32());
                    },
                    .memory => |addr| {
                        if (self.bin_file.options.pie) {
                            // PC-relative displacement to the entry in the GOT table.
<<<<<<< HEAD
                            // adrp
                            const offset = @intCast(u32, self.code.items.len);
=======
                            // TODO we should come up with our own, backend independent relocation types
                            // which each backend (Elf, MachO, etc.) would then translate into an actual
                            // fixup when linking.
                            // adrp reg, pages
                            if (self.bin_file.cast(link.File.MachO)) |macho_file| {
                                try macho_file.pie_fixups.append(self.bin_file.allocator, .{
                                    .target_addr = addr,
                                    .offset = self.code.items.len,
                                    .size = 4,
                                });
                            } else {
                                return self.fail("TODO implement genSetReg for PIE GOT indirection on this platform", .{});
                            }
>>>>>>> 8d067115
                            mem.writeIntLittle(
                                u32,
                                try self.code.addManyAsArray(4),
                                Instruction.adrp(reg, 0).toU32(),
                            );
                            // ldr reg, reg, offset
                            mem.writeIntLittle(u32, try self.code.addManyAsArray(4), Instruction.ldr(reg, .{
                                .register = .{
                                    .rn = reg,
                                    .offset = Instruction.LoadStoreOffset.imm(0),
                                },
                            }).toU32());

                            if (self.bin_file.cast(link.File.MachO)) |macho_file| {
                                // TODO this is super awkward. We are reversing the address of the GOT entry here.
                                // We should probably have it cached or move the reloc adding somewhere else.
                                const got_addr = blk: {
                                    const seg = macho_file.load_commands.items[macho_file.data_const_segment_cmd_index.?].Segment;
                                    const got = seg.sections.items[macho_file.got_section_index.?];
                                    break :blk got.addr;
                                };
                                const where_index = blk: for (macho_file.got_entries.items) |key, id| {
                                    if (got_addr + id * @sizeOf(u64) == addr) break :blk key.where_index;
                                } else unreachable;
                                const decl = macho_file.active_decl.?;
                                // Page reloc for adrp instruction.
                                try decl.link.macho.relocs.append(self.bin_file.allocator, .{
                                    .offset = offset,
                                    .where = .local,
                                    .where_index = where_index,
                                    .payload = .{ .page = .{ .kind = .got } },
                                });
                                // Pageoff reloc for adrp instruction.
                                try decl.link.macho.relocs.append(self.bin_file.allocator, .{
                                    .offset = offset + 4,
                                    .where = .local,
                                    .where_index = where_index,
                                    .payload = .{ .page_off = .{ .kind = .got } },
                                });
                            } else {
                                return self.fail(src, "TODO implement genSetReg for PIE GOT indirection on this platform", .{});
                            }
                        } else {
                            // The value is in memory at a hard-coded address.
                            // If the type is a pointer, it means the pointer address is at this memory location.
                            try self.genSetReg(Type.initTag(.usize), reg, .{ .immediate = addr });
                            mem.writeIntLittle(u32, try self.code.addManyAsArray(4), Instruction.ldr(reg, .{ .register = .{ .rn = reg } }).toU32());
                        }
                    },
                    .stack_offset => |unadjusted_off| {
                        // TODO: maybe addressing from sp instead of fp
                        const abi_size = ty.abiSize(self.target.*);
                        const adj_off = unadjusted_off + abi_size;

                        const rn: Register = switch (arch) {
                            .aarch64, .aarch64_be => .x29,
                            .aarch64_32 => .w29,
                            else => unreachable,
                        };

                        const offset = if (math.cast(i9, adj_off)) |imm|
                            Instruction.LoadStoreOffset.imm_post_index(-imm)
                        else |_|
                            Instruction.LoadStoreOffset.reg(try self.copyToTmpRegister(Type.initTag(.u64), MCValue{ .immediate = adj_off }));

                        switch (abi_size) {
                            1, 2 => {
                                const ldr = switch (abi_size) {
                                    1 => Instruction.ldrb,
                                    2 => Instruction.ldrh,
                                    else => unreachable, // unexpected abi size
                                };

                                writeInt(u32, try self.code.addManyAsArray(4), ldr(reg, rn, .{
                                    .offset = offset,
                                }).toU32());
                            },
                            4, 8 => {
                                writeInt(u32, try self.code.addManyAsArray(4), Instruction.ldr(reg, .{ .register = .{
                                    .rn = rn,
                                    .offset = offset,
                                } }).toU32());
                            },
                            else => return self.fail("TODO implement genSetReg other types abi_size={}", .{abi_size}),
                        }
                    },
                    else => return self.fail("TODO implement genSetReg for aarch64 {}", .{mcv}),
                },
                .riscv64 => switch (mcv) {
                    .dead => unreachable,
                    .ptr_stack_offset => unreachable,
                    .ptr_embedded_in_code => unreachable,
                    .unreach, .none => return, // Nothing to do.
                    .undef => {
                        if (!self.wantSafety())
                            return; // The already existing value will do just fine.
                        // Write the debug undefined value.
                        return self.genSetReg(ty, reg, .{ .immediate = 0xaaaaaaaaaaaaaaaa });
                    },
                    .immediate => |unsigned_x| {
                        const x = @bitCast(i64, unsigned_x);
                        if (math.minInt(i12) <= x and x <= math.maxInt(i12)) {
                            mem.writeIntLittle(u32, try self.code.addManyAsArray(4), Instruction.addi(reg, .zero, @truncate(i12, x)).toU32());
                            return;
                        }
                        if (math.minInt(i32) <= x and x <= math.maxInt(i32)) {
                            const lo12 = @truncate(i12, x);
                            const carry: i32 = if (lo12 < 0) 1 else 0;
                            const hi20 = @truncate(i20, (x >> 12) +% carry);

                            // TODO: add test case for 32-bit immediate
                            mem.writeIntLittle(u32, try self.code.addManyAsArray(4), Instruction.lui(reg, hi20).toU32());
                            mem.writeIntLittle(u32, try self.code.addManyAsArray(4), Instruction.addi(reg, reg, lo12).toU32());
                            return;
                        }
                        // li rd, immediate
                        // "Myriad sequences"
                        return self.fail("TODO genSetReg 33-64 bit immediates for riscv64", .{}); // glhf
                    },
                    .memory => |addr| {
                        // The value is in memory at a hard-coded address.
                        // If the type is a pointer, it means the pointer address is at this memory location.
                        try self.genSetReg(ty, reg, .{ .immediate = addr });

                        mem.writeIntLittle(u32, try self.code.addManyAsArray(4), Instruction.ld(reg, 0, reg).toU32());
                        // LOAD imm=[i12 offset = 0], rs1 =

                        // return self.fail("TODO implement genSetReg memory for riscv64");
                    },
                    else => return self.fail("TODO implement getSetReg for riscv64 {}", .{mcv}),
                },
                .x86_64 => switch (mcv) {
                    .dead => unreachable,
                    .ptr_stack_offset => unreachable,
                    .ptr_embedded_in_code => unreachable,
                    .unreach, .none => return, // Nothing to do.
                    .undef => {
                        if (!self.wantSafety())
                            return; // The already existing value will do just fine.
                        // Write the debug undefined value.
                        switch (reg.size()) {
                            8 => return self.genSetReg(ty, reg, .{ .immediate = 0xaa }),
                            16 => return self.genSetReg(ty, reg, .{ .immediate = 0xaaaa }),
                            32 => return self.genSetReg(ty, reg, .{ .immediate = 0xaaaaaaaa }),
                            64 => return self.genSetReg(ty, reg, .{ .immediate = 0xaaaaaaaaaaaaaaaa }),
                            else => unreachable,
                        }
                    },
                    .compare_flags_unsigned => |op| {
                        const encoder = try X8664Encoder.init(self.code, 7);
                        // TODO audit this codegen: we force w = true here to make
                        // the value affect the big register
                        encoder.rex(.{
                            .w = true,
                            .b = reg.isExtended(),
                        });
                        encoder.opcode_2byte(0x0f, switch (op) {
                            .gte => 0x93,
                            .gt => 0x97,
                            .neq => 0x95,
                            .lt => 0x92,
                            .lte => 0x96,
                            .eq => 0x94,
                        });
                        encoder.modRm_direct(
                            0,
                            reg.low_id(),
                        );
                    },
                    .compare_flags_signed => |op| {
                        _ = op;
                        return self.fail("TODO set register with compare flags value (signed)", .{});
                    },
                    .immediate => |x| {
                        // 32-bit moves zero-extend to 64-bit, so xoring the 32-bit
                        // register is the fastest way to zero a register.
                        if (x == 0) {
                            // The encoding for `xor r32, r32` is `0x31 /r`.
                            const encoder = try X8664Encoder.init(self.code, 3);

                            // If we're accessing e.g. r8d, we need to use a REX prefix before the actual operation. Since
                            // this is a 32-bit operation, the W flag is set to zero. X is also zero, as we're not using a SIB.
                            // Both R and B are set, as we're extending, in effect, the register bits *and* the operand.
                            encoder.rex(.{
                                .r = reg.isExtended(),
                                .b = reg.isExtended(),
                            });
                            encoder.opcode_1byte(0x31);
                            // Section 3.1.1.1 of the Intel x64 Manual states that "/r indicates that the
                            // ModR/M byte of the instruction contains a register operand and an r/m operand."
                            encoder.modRm_direct(
                                reg.low_id(),
                                reg.low_id(),
                            );

                            return;
                        }
                        if (x <= math.maxInt(i32)) {
                            // Next best case: if we set the lower four bytes, the upper four will be zeroed.
                            //
                            // The encoding for `mov IMM32 -> REG` is (0xB8 + R) IMM.

                            const encoder = try X8664Encoder.init(self.code, 6);
                            // Just as with XORing, we need a REX prefix. This time though, we only
                            // need the B bit set, as we're extending the opcode's register field,
                            // and there is no Mod R/M byte.
                            encoder.rex(.{
                                .b = reg.isExtended(),
                            });
                            encoder.opcode_withReg(0xB8, reg.low_id());

                            // no ModR/M byte

                            // IMM
                            encoder.imm32(@intCast(i32, x));
                            return;
                        }
                        // Worst case: we need to load the 64-bit register with the IMM. GNU's assemblers calls
                        // this `movabs`, though this is officially just a different variant of the plain `mov`
                        // instruction.
                        //
                        // This encoding is, in fact, the *same* as the one used for 32-bit loads. The only
                        // difference is that we set REX.W before the instruction, which extends the load to
                        // 64-bit and uses the full bit-width of the register.
                        {
                            const encoder = try X8664Encoder.init(self.code, 10);
                            encoder.rex(.{
                                .w = true,
                                .b = reg.isExtended(),
                            });
                            encoder.opcode_withReg(0xB8, reg.low_id());
                            encoder.imm64(x);
                        }
                    },
                    .embedded_in_code => |code_offset| {
                        // We need the offset from RIP in a signed i32 twos complement.
                        // The instruction is 7 bytes long and RIP points to the next instruction.

                        // 64-bit LEA is encoded as REX.W 8D /r.
                        const rip = self.code.items.len + 7;
                        const big_offset = @intCast(i64, code_offset) - @intCast(i64, rip);
                        const offset = @intCast(i32, big_offset);
                        const encoder = try X8664Encoder.init(self.code, 7);

                        // byte 1, always exists because w = true
                        encoder.rex(.{
                            .w = true,
                            .r = reg.isExtended(),
                        });
                        // byte 2
                        encoder.opcode_1byte(0x8D);
                        // byte 3
                        encoder.modRm_RIPDisp32(reg.low_id());
                        // byte 4-7
                        encoder.disp32(offset);

                        // Double check that we haven't done any math errors
                        assert(rip == self.code.items.len);
                    },
                    .register => |src_reg| {
                        // If the registers are the same, nothing to do.
                        if (src_reg.id() == reg.id())
                            return;

                        // This is a variant of 8B /r.
                        const abi_size = ty.abiSize(self.target.*);
                        const encoder = try X8664Encoder.init(self.code, 3);
                        encoder.rex(.{
                            .w = abi_size == 8,
                            .r = reg.isExtended(),
                            .b = src_reg.isExtended(),
                        });
                        encoder.opcode_1byte(0x8B);
                        encoder.modRm_direct(reg.low_id(), src_reg.low_id());
                    },
                    .memory => |x| {
                        if (self.bin_file.options.pie) {
                            // RIP-relative displacement to the entry in the GOT table.
                            const abi_size = ty.abiSize(self.target.*);
                            const encoder = try X8664Encoder.init(self.code, 10);

                            // LEA reg, [<offset>]

                            // We encode the instruction FIRST because prefixes may or may not appear.
                            // After we encode the instruction, we will know that the displacement bytes
                            // for [<offset>] will be at self.code.items.len - 4.
                            encoder.rex(.{
                                .w = true, // force 64 bit because loading an address (to the GOT)
                                .r = reg.isExtended(),
                            });
                            encoder.opcode_1byte(0x8D);
                            encoder.modRm_RIPDisp32(reg.low_id());
                            encoder.disp32(0);

                            const offset = @intCast(u32, self.code.items.len);

                            if (self.bin_file.cast(link.File.MachO)) |macho_file| {
                                // TODO this is super awkward. We are reversing the address of the GOT entry here.
                                // We should probably have it cached or move the reloc adding somewhere else.
                                const got_addr = blk: {
                                    const seg = macho_file.load_commands.items[macho_file.data_const_segment_cmd_index.?].Segment;
                                    const got = seg.sections.items[macho_file.got_section_index.?];
                                    break :blk got.addr;
                                };
                                const where_index = blk: for (macho_file.got_entries.items) |key, id| {
                                    if (got_addr + id * @sizeOf(u64) == x) break :blk key.where_index;
                                } else unreachable;
                                const decl = macho_file.active_decl.?;
                                // Load reloc for LEA instruction.
                                try decl.link.macho.relocs.append(self.bin_file.allocator, .{
                                    .offset = offset - 4,
                                    .where = .local,
                                    .where_index = where_index,
                                    .payload = .{ .load = .{ .kind = .got } },
                                });
                            } else {
                                return self.fail("TODO implement genSetReg for PIE GOT indirection on this platform", .{});
                            }

                            // MOV reg, [reg]
                            encoder.rex(.{
                                .w = abi_size == 8,
                                .r = reg.isExtended(),
                                .b = reg.isExtended(),
                            });
                            encoder.opcode_1byte(0x8B);
                            encoder.modRm_indirectDisp0(reg.low_id(), reg.low_id());
                        } else if (x <= math.maxInt(i32)) {
                            // Moving from memory to a register is a variant of `8B /r`.
                            // Since we're using 64-bit moves, we require a REX.
                            // This variant also requires a SIB, as it would otherwise be RIP-relative.
                            // We want mode zero with the lower three bits set to four to indicate an SIB with no other displacement.
                            // The SIB must be 0x25, to indicate a disp32 with no scaled index.
                            // 0b00RRR100, where RRR is the lower three bits of the register ID.
                            // The instruction is thus eight bytes; REX 0x8B 0b00RRR100 0x25 followed by a four-byte disp32.
                            const abi_size = ty.abiSize(self.target.*);
                            const encoder = try X8664Encoder.init(self.code, 8);
                            encoder.rex(.{
                                .w = abi_size == 8,
                                .r = reg.isExtended(),
                            });
                            encoder.opcode_1byte(0x8B);
                            // effective address = [SIB]
                            encoder.modRm_SIBDisp0(reg.low_id());
                            // SIB = disp32
                            encoder.sib_disp32();
                            encoder.disp32(@intCast(i32, x));
                        } else {
                            // If this is RAX, we can use a direct load; otherwise, we need to load the address, then indirectly load
                            // the value.
                            if (reg.id() == 0) {
                                // REX.W 0xA1 moffs64*
                                // moffs64* is a 64-bit offset "relative to segment base", which really just means the
                                // absolute address for all practical purposes.

                                const encoder = try X8664Encoder.init(self.code, 10);
                                encoder.rex(.{
                                    .w = true,
                                });
                                encoder.opcode_1byte(0xA1);
                                encoder.writeIntLittle(u64, x);
                            } else {
                                // This requires two instructions; a move imm as used above, followed by an indirect load using the register
                                // as the address and the register as the destination.
                                //
                                // This cannot be used if the lower three bits of the id are equal to four or five, as there
                                // is no way to possibly encode it. This means that RSP, RBP, R12, and R13 cannot be used with
                                // this instruction.
                                const id3 = @truncate(u3, reg.id());
                                assert(id3 != 4 and id3 != 5);

                                // Rather than duplicate the logic used for the move, we just use a self-call with a new MCValue.
                                try self.genSetReg(ty, reg, MCValue{ .immediate = x });

                                // Now, the register contains the address of the value to load into it
                                // Currently, we're only allowing 64-bit registers, so we need the `REX.W 8B /r` variant.
                                // TODO: determine whether to allow other sized registers, and if so, handle them properly.

                                // mov reg, [reg]
                                const abi_size = ty.abiSize(self.target.*);
                                const encoder = try X8664Encoder.init(self.code, 3);
                                encoder.rex(.{
                                    .w = abi_size == 8,
                                    .r = reg.isExtended(),
                                    .b = reg.isExtended(),
                                });
                                encoder.opcode_1byte(0x8B);
                                encoder.modRm_indirectDisp0(reg.low_id(), reg.low_id());
                            }
                        }
                    },
                    .stack_offset => |unadjusted_off| {
                        const abi_size = ty.abiSize(self.target.*);
                        const off = unadjusted_off + abi_size;
                        if (off < std.math.minInt(i32) or off > std.math.maxInt(i32)) {
                            return self.fail("stack offset too large", .{});
                        }
                        const ioff = -@intCast(i32, off);
                        const encoder = try X8664Encoder.init(self.code, 3);
                        encoder.rex(.{
                            .w = abi_size == 8,
                            .r = reg.isExtended(),
                        });
                        encoder.opcode_1byte(0x8B);
                        if (std.math.minInt(i8) <= ioff and ioff <= std.math.maxInt(i8)) {
                            // Example: 48 8b 4d 7f           mov    rcx,QWORD PTR [rbp+0x7f]
                            encoder.modRm_indirectDisp8(reg.low_id(), Register.ebp.low_id());
                            encoder.disp8(@intCast(i8, ioff));
                        } else {
                            // Example: 48 8b 8d 80 00 00 00  mov    rcx,QWORD PTR [rbp+0x80]
                            encoder.modRm_indirectDisp32(reg.low_id(), Register.ebp.low_id());
                            encoder.disp32(ioff);
                        }
                    },
                },
                else => return self.fail("TODO implement getSetReg for {}", .{self.target.cpu.arch}),
            }
        }

        fn airPtrToInt(self: *Self, inst: Air.Inst.Index) !void {
            const un_op = self.air.instructions.items(.data)[inst].un_op;
            const result = try self.resolveInst(un_op);
            return self.finishAir(inst, result, .{ un_op, .none, .none });
        }

        fn airBitCast(self: *Self, inst: Air.Inst.Index) !void {
            const ty_op = self.air.instructions.items(.data)[inst].ty_op;
            const result = try self.resolveInst(ty_op.operand);
            return self.finishAir(inst, result, .{ ty_op.operand, .none, .none });
        }

        fn resolveInst(self: *Self, inst: Air.Inst.Ref) InnerError!MCValue {
            // First section of indexes correspond to a set number of constant values.
            const ref_int = @enumToInt(inst);
            if (ref_int < Air.Inst.Ref.typed_value_map.len) {
                const tv = Air.Inst.Ref.typed_value_map[ref_int];
                if (!tv.ty.hasCodeGenBits()) {
                    return MCValue{ .none = {} };
                }
                return self.genTypedValue(tv);
            }

            // If the type has no codegen bits, no need to store it.
            const inst_ty = self.air.typeOf(inst);
            if (!inst_ty.hasCodeGenBits())
                return MCValue{ .none = {} };

            const inst_index = @intCast(Air.Inst.Index, ref_int - Air.Inst.Ref.typed_value_map.len);
            switch (self.air.instructions.items(.tag)[inst_index]) {
                .constant => {
                    // Constants have static lifetimes, so they are always memoized in the outer most table.
                    const branch = &self.branch_stack.items[0];
                    const gop = try branch.inst_table.getOrPut(self.gpa, inst_index);
                    if (!gop.found_existing) {
                        const ty_pl = self.air.instructions.items(.data)[inst_index].ty_pl;
                        gop.value_ptr.* = try self.genTypedValue(.{
                            .ty = inst_ty,
                            .val = self.air.values[ty_pl.payload],
                        });
                    }
                    return gop.value_ptr.*;
                },
                .const_ty => unreachable,
                else => return self.getResolvedInstValue(inst_index),
            }
        }

        fn getResolvedInstValue(self: *Self, inst: Air.Inst.Index) MCValue {
            // Treat each stack item as a "layer" on top of the previous one.
            var i: usize = self.branch_stack.items.len;
            while (true) {
                i -= 1;
                if (self.branch_stack.items[i].inst_table.get(inst)) |mcv| {
                    assert(mcv != .dead);
                    return mcv;
                }
            }
        }

        /// If the MCValue is an immediate, and it does not fit within this type,
        /// we put it in a register.
        /// A potential opportunity for future optimization here would be keeping track
        /// of the fact that the instruction is available both as an immediate
        /// and as a register.
        fn limitImmediateType(self: *Self, operand: Air.Inst.Ref, comptime T: type) !MCValue {
            const mcv = try self.resolveInst(operand);
            const ti = @typeInfo(T).Int;
            switch (mcv) {
                .immediate => |imm| {
                    // This immediate is unsigned.
                    const U = std.meta.Int(.unsigned, ti.bits - @boolToInt(ti.signedness == .signed));
                    if (imm >= math.maxInt(U)) {
                        return MCValue{ .register = try self.copyToTmpRegister(Type.initTag(.usize), mcv) };
                    }
                },
                else => {},
            }
            return mcv;
        }

        fn genTypedValue(self: *Self, typed_value: TypedValue) InnerError!MCValue {
            if (typed_value.val.isUndef())
                return MCValue{ .undef = {} };
            const ptr_bits = self.target.cpu.arch.ptrBitWidth();
            const ptr_bytes: u64 = @divExact(ptr_bits, 8);
            switch (typed_value.ty.zigTypeTag()) {
                .Pointer => switch (typed_value.ty.ptrSize()) {
                    .Slice => {
                        var buf: Type.Payload.ElemType = undefined;
                        const ptr_type = typed_value.ty.slicePtrFieldType(&buf);
                        const ptr_mcv = try self.genTypedValue(.{ .ty = ptr_type, .val = typed_value.val });
                        const slice_len = typed_value.val.sliceLen();
                        // Codegen can't handle some kinds of indirection. If the wrong union field is accessed here it may mean
                        // the Sema code needs to use anonymous Decls or alloca instructions to store data.
                        const ptr_imm = ptr_mcv.memory;
                        _ = slice_len;
                        _ = ptr_imm;
                        // We need more general support for const data being stored in memory to make this work.
                        return self.fail("TODO codegen for const slices", .{});
                    },
                    else => {
                        if (typed_value.val.castTag(.decl_ref)) |payload| {
                            if (self.bin_file.cast(link.File.Elf)) |elf_file| {
                                const decl = payload.data;
                                const got = &elf_file.program_headers.items[elf_file.phdr_got_index.?];
                                const got_addr = got.p_vaddr + decl.link.elf.offset_table_index * ptr_bytes;
                                return MCValue{ .memory = got_addr };
                            } else if (self.bin_file.cast(link.File.MachO)) |macho_file| {
                                const decl = payload.data;
                                const got_addr = blk: {
                                    const seg = macho_file.load_commands.items[macho_file.data_const_segment_cmd_index.?].Segment;
                                    const got = seg.sections.items[macho_file.got_section_index.?];
                                    const got_index = macho_file.got_entries_map.get(.{
                                        .where = .local,
                                        .where_index = decl.link.macho.local_sym_index,
                                    }) orelse unreachable;
                                    break :blk got.addr + got_index * ptr_bytes;
                                };
                                return MCValue{ .memory = got_addr };
                            } else if (self.bin_file.cast(link.File.Coff)) |coff_file| {
                                const decl = payload.data;
                                const got_addr = coff_file.offset_table_virtual_address + decl.link.coff.offset_table_index * ptr_bytes;
                                return MCValue{ .memory = got_addr };
                            } else if (self.bin_file.cast(link.File.Plan9)) |p9| {
                                const decl = payload.data;
                                const got_addr = p9.bases.data + decl.link.plan9.got_index.? * ptr_bytes;
                                return MCValue{ .memory = got_addr };
                            } else {
                                return self.fail("TODO codegen non-ELF const Decl pointer", .{});
                            }
                        }
                        if (typed_value.val.tag() == .int_u64) {
                            return MCValue{ .immediate = typed_value.val.toUnsignedInt() };
                        }
                        return self.fail("TODO codegen more kinds of const pointers", .{});
                    },
                },
                .Int => {
                    const info = typed_value.ty.intInfo(self.target.*);
                    if (info.bits > ptr_bits or info.signedness == .signed) {
                        return self.fail("TODO const int bigger than ptr and signed int", .{});
                    }
                    return MCValue{ .immediate = typed_value.val.toUnsignedInt() };
                },
                .Bool => {
                    return MCValue{ .immediate = @boolToInt(typed_value.val.toBool()) };
                },
                .ComptimeInt => unreachable, // semantic analysis prevents this
                .ComptimeFloat => unreachable, // semantic analysis prevents this
                .Optional => {
                    if (typed_value.ty.isPtrLikeOptional()) {
                        if (typed_value.val.isNull())
                            return MCValue{ .immediate = 0 };

                        var buf: Type.Payload.ElemType = undefined;
                        return self.genTypedValue(.{
                            .ty = typed_value.ty.optionalChild(&buf),
                            .val = typed_value.val,
                        });
                    } else if (typed_value.ty.abiSize(self.target.*) == 1) {
                        return MCValue{ .immediate = @boolToInt(typed_value.val.isNull()) };
                    }
                    return self.fail("TODO non pointer optionals", .{});
                },
                else => return self.fail("TODO implement const of type '{}'", .{typed_value.ty}),
            }
        }

        const CallMCValues = struct {
            args: []MCValue,
            return_value: MCValue,
            stack_byte_count: u32,
            stack_align: u32,

            fn deinit(self: *CallMCValues, func: *Self) void {
                func.gpa.free(self.args);
                self.* = undefined;
            }
        };

        /// Caller must call `CallMCValues.deinit`.
        fn resolveCallingConventionValues(self: *Self, fn_ty: Type) !CallMCValues {
            const cc = fn_ty.fnCallingConvention();
            const param_types = try self.gpa.alloc(Type, fn_ty.fnParamLen());
            defer self.gpa.free(param_types);
            fn_ty.fnParamTypes(param_types);
            var result: CallMCValues = .{
                .args = try self.gpa.alloc(MCValue, param_types.len),
                // These undefined values must be populated before returning from this function.
                .return_value = undefined,
                .stack_byte_count = undefined,
                .stack_align = undefined,
            };
            errdefer self.gpa.free(result.args);

            const ret_ty = fn_ty.fnReturnType();

            switch (arch) {
                .x86_64 => {
                    switch (cc) {
                        .Naked => {
                            assert(result.args.len == 0);
                            result.return_value = .{ .unreach = {} };
                            result.stack_byte_count = 0;
                            result.stack_align = 1;
                            return result;
                        },
                        .Unspecified, .C => {
                            var next_int_reg: usize = 0;
                            var next_stack_offset: u32 = 0;

                            for (param_types) |ty, i| {
                                if (!ty.hasCodeGenBits()) {
                                    assert(cc != .C);
                                    result.args[i] = .{ .none = {} };
                                    continue;
                                }
                                const param_size = @intCast(u32, ty.abiSize(self.target.*));
                                const pass_in_reg = switch (ty.zigTypeTag()) {
                                    .Bool => true,
                                    .Int => param_size <= 8,
                                    .Pointer => ty.ptrSize() != .Slice,
                                    .Optional => ty.isPtrLikeOptional(),
                                    else => false,
                                };
                                if (pass_in_reg) {
                                    if (next_int_reg >= c_abi_int_param_regs.len) {
                                        result.args[i] = .{ .stack_offset = next_stack_offset };
                                        next_stack_offset += param_size;
                                    } else {
                                        const aliased_reg = registerAlias(
                                            c_abi_int_param_regs[next_int_reg],
                                            param_size,
                                        );
                                        result.args[i] = .{ .register = aliased_reg };
                                        next_int_reg += 1;
                                    }
                                } else {
                                    // For simplicity of codegen, slices and other types are always pushed onto the stack.
                                    // TODO: look into optimizing this by passing things as registers sometimes,
                                    // such as ptr and len of slices as separate registers.
                                    // TODO: also we need to honor the C ABI for relevant types rather than passing on
                                    // the stack here.
                                    result.args[i] = .{ .stack_offset = next_stack_offset };
                                    next_stack_offset += param_size;
                                }
                            }
                            result.stack_byte_count = next_stack_offset;
                            result.stack_align = 16;
                        },
                        else => return self.fail("TODO implement function parameters for {} on x86_64", .{cc}),
                    }
                },
                .arm, .armeb => {
                    switch (cc) {
                        .Naked => {
                            assert(result.args.len == 0);
                            result.return_value = .{ .unreach = {} };
                            result.stack_byte_count = 0;
                            result.stack_align = 1;
                            return result;
                        },
                        .Unspecified, .C => {
                            // ARM Procedure Call Standard, Chapter 6.5
                            var ncrn: usize = 0; // Next Core Register Number
                            var nsaa: u32 = 0; // Next stacked argument address

                            for (param_types) |ty, i| {
                                if (ty.abiAlignment(self.target.*) == 8)
                                    ncrn = std.mem.alignForwardGeneric(usize, ncrn, 2);

                                const param_size = @intCast(u32, ty.abiSize(self.target.*));
                                if (std.math.divCeil(u32, param_size, 4) catch unreachable <= 4 - ncrn) {
                                    if (param_size <= 4) {
                                        result.args[i] = .{ .register = c_abi_int_param_regs[ncrn] };
                                        ncrn += 1;
                                    } else {
                                        return self.fail("TODO MCValues with multiple registers", .{});
                                    }
                                } else if (ncrn < 4 and nsaa == 0) {
                                    return self.fail("TODO MCValues split between registers and stack", .{});
                                } else {
                                    ncrn = 4;
                                    if (ty.abiAlignment(self.target.*) == 8)
                                        nsaa = std.mem.alignForwardGeneric(u32, nsaa, 8);

                                    result.args[i] = .{ .stack_offset = nsaa };
                                    nsaa += param_size;
                                }
                            }

                            result.stack_byte_count = nsaa;
                            result.stack_align = 4;
                        },
                        else => return self.fail("TODO implement function parameters for {} on arm", .{cc}),
                    }
                },
                .aarch64 => {
                    switch (cc) {
                        .Naked => {
                            assert(result.args.len == 0);
                            result.return_value = .{ .unreach = {} };
                            result.stack_byte_count = 0;
                            result.stack_align = 1;
                            return result;
                        },
                        .Unspecified, .C => {
                            // ARM64 Procedure Call Standard
                            var ncrn: usize = 0; // Next Core Register Number
                            var nsaa: u32 = 0; // Next stacked argument address

                            for (param_types) |ty, i| {
                                // We round up NCRN only for non-Apple platforms which allow the 16-byte aligned
                                // values to spread across odd-numbered registers.
                                if (ty.abiAlignment(self.target.*) == 16 and !self.target.isDarwin()) {
                                    // Round up NCRN to the next even number
                                    ncrn += ncrn % 2;
                                }

                                const param_size = @intCast(u32, ty.abiSize(self.target.*));
                                if (std.math.divCeil(u32, param_size, 8) catch unreachable <= 8 - ncrn) {
                                    if (param_size <= 8) {
                                        result.args[i] = .{ .register = c_abi_int_param_regs[ncrn] };
                                        ncrn += 1;
                                    } else {
                                        return self.fail("TODO MCValues with multiple registers", .{});
                                    }
                                } else if (ncrn < 8 and nsaa == 0) {
                                    return self.fail("TODO MCValues split between registers and stack", .{});
                                } else {
                                    ncrn = 8;
                                    // TODO Apple allows the arguments on the stack to be non-8-byte aligned provided
                                    // that the entire stack space consumed by the arguments is 8-byte aligned.
                                    if (ty.abiAlignment(self.target.*) == 8) {
                                        if (nsaa % 8 != 0) {
                                            nsaa += 8 - (nsaa % 8);
                                        }
                                    }

                                    result.args[i] = .{ .stack_offset = nsaa };
                                    nsaa += param_size;
                                }
                            }

                            result.stack_byte_count = nsaa;
                            result.stack_align = 16;
                        },
                        else => return self.fail("TODO implement function parameters for {} on aarch64", .{cc}),
                    }
                },
                else => if (param_types.len != 0)
                    return self.fail("TODO implement codegen parameters for {}", .{self.target.cpu.arch}),
            }

            if (ret_ty.zigTypeTag() == .NoReturn) {
                result.return_value = .{ .unreach = {} };
            } else if (!ret_ty.hasCodeGenBits()) {
                result.return_value = .{ .none = {} };
            } else switch (arch) {
                .x86_64 => switch (cc) {
                    .Naked => unreachable,
                    .Unspecified, .C => {
                        const ret_ty_size = @intCast(u32, ret_ty.abiSize(self.target.*));
                        const aliased_reg = registerAlias(c_abi_int_return_regs[0], ret_ty_size);
                        result.return_value = .{ .register = aliased_reg };
                    },
                    else => return self.fail("TODO implement function return values for {}", .{cc}),
                },
                .arm, .armeb => switch (cc) {
                    .Naked => unreachable,
                    .Unspecified, .C => {
                        const ret_ty_size = @intCast(u32, ret_ty.abiSize(self.target.*));
                        if (ret_ty_size <= 4) {
                            result.return_value = .{ .register = c_abi_int_return_regs[0] };
                        } else {
                            return self.fail("TODO support more return types for ARM backend", .{});
                        }
                    },
                    else => return self.fail("TODO implement function return values for {}", .{cc}),
                },
                .aarch64 => switch (cc) {
                    .Naked => unreachable,
                    .Unspecified, .C => {
                        const ret_ty_size = @intCast(u32, ret_ty.abiSize(self.target.*));
                        if (ret_ty_size <= 8) {
                            result.return_value = .{ .register = c_abi_int_return_regs[0] };
                        } else {
                            return self.fail("TODO support more return types for ARM backend", .{});
                        }
                    },
                    else => return self.fail("TODO implement function return values for {}", .{cc}),
                },
                else => return self.fail("TODO implement codegen return values for {}", .{self.target.cpu.arch}),
            }
            return result;
        }

        /// TODO support scope overrides. Also note this logic is duplicated with `Module.wantSafety`.
        fn wantSafety(self: *Self) bool {
            return switch (self.bin_file.options.optimize_mode) {
                .Debug => true,
                .ReleaseSafe => true,
                .ReleaseFast => false,
                .ReleaseSmall => false,
            };
        }

        fn fail(self: *Self, comptime format: []const u8, args: anytype) InnerError {
            @setCold(true);
            assert(self.err_msg == null);
            self.err_msg = try ErrorMsg.create(self.bin_file.allocator, self.src_loc, format, args);
            return error.CodegenFail;
        }

        fn failSymbol(self: *Self, comptime format: []const u8, args: anytype) InnerError {
            @setCold(true);
            assert(self.err_msg == null);
            self.err_msg = try ErrorMsg.create(self.bin_file.allocator, self.src_loc, format, args);
            return error.CodegenFail;
        }

        usingnamespace switch (arch) {
            .i386 => @import("codegen/x86.zig"),
            .x86_64 => @import("codegen/x86_64.zig"),
            .riscv64 => @import("codegen/riscv64.zig"),
            .arm, .armeb => @import("codegen/arm.zig"),
            .aarch64, .aarch64_be, .aarch64_32 => @import("codegen/aarch64.zig"),
            else => struct {
                pub const Register = enum {
                    dummy,

                    pub fn allocIndex(self: Register) ?u4 {
                        _ = self;
                        return null;
                    }
                };
                pub const callee_preserved_regs = [_]Register{};
            },
        };

        fn parseRegName(name: []const u8) ?Register {
            if (@hasDecl(Register, "parseRegName")) {
                return Register.parseRegName(name);
            }
            return std.meta.stringToEnum(Register, name);
        }

        fn registerAlias(reg: Register, size_bytes: u32) Register {
            switch (arch) {
                // For x86_64 we have to pick a smaller register alias depending on abi size.
                .x86_64 => switch (size_bytes) {
                    1 => return reg.to8(),
                    2 => return reg.to16(),
                    4 => return reg.to32(),
                    8 => return reg.to64(),
                    else => unreachable,
                },
                else => return reg,
            }
        }

        /// For most architectures this does nothing. For x86_64 it resolves any aliased registers
        /// to the 64-bit wide ones.
        fn toCanonicalReg(reg: Register) Register {
            return switch (arch) {
                .x86_64 => reg.to64(),
                else => reg,
            };
        }
    };
}<|MERGE_RESOLUTION|>--- conflicted
+++ resolved
@@ -4143,24 +4143,8 @@
                     .memory => |addr| {
                         if (self.bin_file.options.pie) {
                             // PC-relative displacement to the entry in the GOT table.
-<<<<<<< HEAD
                             // adrp
                             const offset = @intCast(u32, self.code.items.len);
-=======
-                            // TODO we should come up with our own, backend independent relocation types
-                            // which each backend (Elf, MachO, etc.) would then translate into an actual
-                            // fixup when linking.
-                            // adrp reg, pages
-                            if (self.bin_file.cast(link.File.MachO)) |macho_file| {
-                                try macho_file.pie_fixups.append(self.bin_file.allocator, .{
-                                    .target_addr = addr,
-                                    .offset = self.code.items.len,
-                                    .size = 4,
-                                });
-                            } else {
-                                return self.fail("TODO implement genSetReg for PIE GOT indirection on this platform", .{});
-                            }
->>>>>>> 8d067115
                             mem.writeIntLittle(
                                 u32,
                                 try self.code.addManyAsArray(4),
@@ -4201,7 +4185,7 @@
                                     .payload = .{ .page_off = .{ .kind = .got } },
                                 });
                             } else {
-                                return self.fail(src, "TODO implement genSetReg for PIE GOT indirection on this platform", .{});
+                                return self.fail("TODO implement genSetReg for PIE GOT indirection on this platform", .{});
                             }
                         } else {
                             // The value is in memory at a hard-coded address.
